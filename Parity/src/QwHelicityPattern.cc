/**********************************************************\
* File: QwHelicityPattern.cc                              *
*                                                         *
* Author:                                                 *
* Time-stamp:                                              *
\**********************************************************/

#include "QwHelicityPattern.h"

// System headers
#include <stdexcept>

// Qweak headers
#include "QwLog.h"
#include "QwHistogramHelper.h"
#include "QwHelicity.h"
#include "QwBlinder.h"
#include "VQwDataElement.h"


/*****************************************************************/
/**
 * Defines configuration options using QwOptions functionality.
 * @param options Options object
 */
void QwHelicityPattern::DefineOptions(QwOptions &options)
{
  options.AddOptions("Helicity pattern")
    ("enable-burstsum", po::value<bool>()->default_bool_value(false),
     "enable burst sum calculation");
  options.AddOptions("Helicity pattern")
    ("enable-runningsum", po::value<bool>()->default_bool_value(true),
     "enable running sum calculation");
  options.AddOptions("Helicity pattern")
    ("enable-differences", po::value<bool>()->default_bool_value(false),
     "store pattern differences in tree");
  options.AddOptions("Helicity pattern")
    ("enable-alternateasym", po::value<bool>()->default_bool_value(false),
     "enable alternate asymmetries");

  options.AddOptions("Helicity pattern")
    ("print-burstsum", po::value<bool>()->default_bool_value(false),
     "print burst sum of subsystems");
  options.AddOptions("Helicity pattern")
    ("print-runningsum", po::value<bool>()->default_bool_value(false),
     "print running sum of subsystems");

  options.AddOptions("Helicity pattern")
    ("burstlength", po::value<int>()->default_value(240),
     "number of patterns per burst");

  QwBlinder::DefineOptions(options);
}

/*****************************************************************/
void QwHelicityPattern::ProcessOptions(QwOptions &options)
{
  fEnableBurstSum   = options.GetValue<bool>("enable-burstsum");
  fEnableRunningSum = options.GetValue<bool>("enable-runningsum");
  fPrintBurstSum    = options.GetValue<bool>("print-burstsum");
  fPrintRunningSum  = options.GetValue<bool>("print-runningsum");

  fEnableDifference    = options.GetValue<bool>("enable-differences");
  fEnableAlternateAsym = options.GetValue<bool>("enable-alternateasym");

  fBurstLength = options.GetValue<int>("burstlength");
  if (fBurstLength == 0) DisableBurstSum();

  if (fEnableAlternateAsym && fPatternSize <= 2){
    QwWarning << "QwHelicityPattern::ProcessOptions: "
	      << "The 'enable-alternateasym' flag is disabled for pair analysis."
	      << QwLog::endl;
    fEnableAlternateAsym = kFALSE;
  }

  fBlinder.ProcessOptions(options);
}

/*****************************************************************/
QwHelicityPattern::QwHelicityPattern(QwSubsystemArrayParity &event, const TString &run)
  : fBlinder(),
    fHelicityIsMissing(kFALSE),   
    fIgnoreHelicity(kFALSE),
    fYield(event), 
    fDifference(event), 
    fAsymmetry(event),   
    fEnableAlternateAsym(kFALSE), 
    fAsymmetry1(event), 
    fAsymmetry2(event),
    fEnableBurstSum(kFALSE),      
    fPrintBurstSum(kFALSE),
    fPairYield(event), 
    fPairDifference(event), 
    fPairAsymmetry(event),
    fBurstYield(event), 
    fBurstDifference(event), 
    fBurstAsymmetry(event),
    fRunningBurstYield(event), 
    fRunningBurstDifference(event), 
    fRunningBurstAsymmetry(event),
    fEnableRunningSum(kTRUE),     
    fPrintRunningSum(kFALSE),
    fEnableDifference(kFALSE),
    fAlternateDiff(event),
    fPositiveHelicitySum(event), 
    fNegativeHelicitySum(event),
    fLastWindowNumber(0),
    fLastPatternNumber(0),
<<<<<<< HEAD
    fLastPhaseNumber(0)
=======
    fLastPhaseNumber(0),
    fNextPair(0),
    correlator(gQwOptions,*this, run),
    regress_from_LRB(gQwOptions,*this, run),
    regression(gQwOptions,*this),
    running_regression(regression)
>>>>>>> 15bb37f4
{
  // Retrieve the helicity subsystem to query for
  std::vector<VQwSubsystem*> subsys_helicity = event.GetSubsystemByType("QwHelicity");
  if (subsys_helicity.size() > 0) {

    // Take the first helicity subsystem
    //    fHelicitySubsystem = dynamic_cast<QwHelicity*>(subsys_helicity.at(0));
    QwHelicity* helicity = dynamic_cast<QwHelicity*>(subsys_helicity.at(0));

    // Get the maximum pattern phase (i.e. pattern size)
    fPatternSize = helicity->GetMaxPatternPhase();

    // Warn if more than one helicity subsystem defined
    if (subsys_helicity.size() > 1)
      QwWarning << "Multiple helicity subsystems defined! "
                << "Using " << helicity->GetSubsystemName() << "."
                << QwLog::endl;

  } else {
    // We are not using any helicity subsystem
    QwError << "No helicity subsystem defined!  " 
	    << "Calculate asymmetries based on (+--+) quartets!"
	    << QwLog::endl;
    fHelicityIsMissing = kTRUE;
    fPatternSize = 4; // default to quartets
  }
  QwMessage << "QwHelicity::MaxPatternPhase = " << fPatternSize << QwLog::endl;

  try
    {
      if(fPatternSize%2 == 0)
        {
          fEvents.resize(fPatternSize,event);
          fHelicity.resize(fPatternSize,-9999);
          fEventNumber.resize(fPatternSize,-1);
          fEventLoaded.resize(fPatternSize,kFALSE);

          // Initialize the pattern number
          fQuartetNumber = 0;
          fCurrentPatternNumber = -1;

          // Clear the burst sum
          ClearBurstSum();

          // Clear the running sum
          ClearRunningSum();

        }
      else
        {
          TString loc=
            "Standard exception from QwHelicityPattern : the pattern size has to be even;  right now pattern_size=";
          loc+=Form("%d",fPatternSize);
          throw std::invalid_argument(loc.Data());
        }
    }
  catch (std::exception& e)
    {
      std::cerr << e.what() << std::endl;
    }

}

/*****************************************************************/
QwHelicityPattern::QwHelicityPattern(const QwHelicityPattern &source)
  : 
    fYield(source.fYield), 
    fDifference(source.fDifference),
    fAsymmetry(source.fAsymmetry),   
    fEnableAlternateAsym(source.fEnableAlternateAsym), 
    fAsymmetry1(source.fAsymmetry1), 
    fAsymmetry2(source.fAsymmetry2),
    fPairYield(source.fYield), 
    fPairDifference(source.fYield),
    fPairAsymmetry(source.fYield),
    fEnableRunningSum(source.fEnableRunningSum),
    fPrintRunningSum(source.fPrintRunningSum),
    fEnableDifference(source.fEnableDifference),
    fBurstYield(source.fYield), 
    fBurstDifference(source.fYield),
    fBurstAsymmetry(source.fYield),
    fRunningBurstYield(source.fYield), 
    fRunningBurstDifference(source.fYield), 
    fRunningBurstAsymmetry(source.fYield),
    fAlternateDiff(source.fYield),
    fPositiveHelicitySum(source.fYield), 
    fNegativeHelicitySum(source.fYield),
    fNextPair(source.fNextPair),
    correlator(gQwOptions,*this, 999999),
    regress_from_LRB(gQwOptions,*this,999999),
    regression(gQwOptions,*this),
    running_regression(regression)
{
};



//*****************************************************************
/**
 * Load event data corresponding to the current pattern from the
 * subsystems.
 */
void QwHelicityPattern::LoadEventData(QwSubsystemArrayParity &event)
{

  Bool_t localdebug = kFALSE;
  fPatternIsGood = kFALSE;

  Long_t localEventNumber = -1;
  Long_t localPatternNumber = -1;
  Int_t  localPhaseNumber = -1;
  Int_t  localHelicityActual = -1;
  Bool_t localIgnoreHelicity = kFALSE;
  
  
  // Get the list of helicity subsystems
  if (! fHelicityIsMissing){
    std::vector<VQwSubsystem*> subsys_helicity = event.GetSubsystemByType("QwHelicity");
    QwHelicity* helicity = 0;
    
    if (subsys_helicity.size() > 0) {
      // Take the first helicity subsystem
      helicity = dynamic_cast<QwHelicity*>(subsys_helicity.at(0));
      if (helicity->HasDataLoaded()){
	localIgnoreHelicity = helicity->IsHelicityIgnored();
	// Get the event, pattern, phase number and helicity
	localEventNumber    = helicity->GetEventNumber();
	localPatternNumber  = helicity->GetPatternNumber();
	localPhaseNumber    = helicity->GetPhaseNumber() - helicity->GetMinPatternPhase(); // Use "reduced pattern phase", counts from 0.
	localHelicityActual = helicity->GetHelicityActual();
      } else {
	QwError << "QwHelicityPattern::LoadEventData:  The helicity subsystem does not have valid data!"
		<< QwLog::endl;
      }
    } else {
      // We are not usng any helicity subsystem
      static Bool_t user_has_been_warned = kFALSE;
      if (! user_has_been_warned) {
	QwError << "No helicity subsystem found!  Dropping to \"Missing Helicity\" mode!" << QwLog::endl;
	user_has_been_warned = kTRUE;
	fHelicityIsMissing = kTRUE;
      }
    }
  }
  if (fHelicityIsMissing){
    localIgnoreHelicity = kTRUE;
    localPatternNumber = fLastPatternNumber;
    localEventNumber   = fLastWindowNumber + 1;
    localPhaseNumber   = fLastPhaseNumber + 1;
    if(localPhaseNumber>=fPatternSize){
      localPatternNumber++;
      localPhaseNumber = 0; // Use "reduced pattern phase", counts from 0.
    }
    fLastWindowNumber  = localEventNumber;
    fLastPhaseNumber   = localPhaseNumber;
    fLastPatternNumber = localPatternNumber; 
  }
  if(localdebug) {
    std::cout<<"\n ###################################\n";
    std::cout<<"QwHelicityPattern::LoadEventData :: ";
    std::cout<<" event, pattern, phase # "<<localEventNumber<<" "<<localPatternNumber<<" "<<localPhaseNumber<<"\n";
    std::cout<<" helicity ="<< localHelicityActual<<"\n";
    for(size_t i=0; i<fEvents.size(); i++)
      std::cout<<i<<":"<<fEventLoaded[i]<<"  ";
    std::cout<<"\n";
  }
  if(fCurrentPatternNumber!=localPatternNumber){
    // new pattern
    ClearEventData();
    fCurrentPatternNumber=localPatternNumber;
  }
  if(localPhaseNumber<0){
    QwWarning << "QwHelicityPattern::LoadEventData:  "
	    << "Reduced event phase number is less than zero; ignore this event."
	    << QwLog::endl;
    ClearEventData();
  } else if(localPhaseNumber>=fPatternSize){
    QwWarning<<" In QwHelicityPattern::LoadEventData trying upload an event with a phase larger than expected \n"
	   <<" phase ="<<localPhaseNumber+1<<" maximum expected phase="<<fPatternSize<<"\n"
	   <<" operation impossible, pattern reset to 0: no asymmetries will be computed "<<QwLog::endl;
    ClearEventData();
  } else {
    if(localdebug){
      std::cout<<"QwHelicityPattern::LoadEventData local i="
	       <<localPhaseNumber<<"\n";
    }
    fEvents[localPhaseNumber]      = event;
    fEventLoaded[localPhaseNumber] = kTRUE;
    fHelicity[localPhaseNumber]    = localHelicityActual;
    fEventNumber[localPhaseNumber] = localEventNumber;
    // Check to see if we should ignore the helicity; this is
    // reset to false in ClearEventData.
    fIgnoreHelicity |= localIgnoreHelicity;
    SetDataLoaded(kTRUE);
  }
  if(localdebug){
    Print();
  }
  return;
}

Bool_t QwHelicityPattern::PairAsymmetryIsGood()
{
  Bool_t complete_and_good = kFALSE;
  if (NextPairIsComplete()){
    CalculatePairAsymmetry();  /*  Uses the same calculational variables as the pattern */
    complete_and_good = fPairIsGood;
  }
  return complete_and_good;
};

Bool_t QwHelicityPattern::NextPairIsComplete()
{
  Bool_t filled=kFALSE;
  // Potentially this function could check all possible pairs to see which are complete, if the initial
  // fNextPair is not complete.  The function must end with fNextPair equal to the index of the lowest pair
  // that is complete.
  if (fNextPair<fPatternSize/2){
    size_t firstevt  = fNextPair*2;
    size_t secondevt = firstevt + 1;
    filled = fEventLoaded.at(firstevt) && fEventLoaded.at(secondevt);
  }
  return (filled);
}

void  QwHelicityPattern::CalculatePairAsymmetry()
{

  Bool_t localdebug=kFALSE;

  if(localdebug)  std::cout<<"Entering QwHelicityPattern::CalculateAsymmetry \n";

  Int_t plushel  = 1;
  Int_t minushel = 0;
  Int_t checkhel = 0;

  if (fNextPair<fPatternSize/2){
    size_t firstevt  = fNextPair*2;
    size_t secondevt = firstevt + 1;
    fPairIsGood = kTRUE;
    fNextPair++;

    fPairYield.Sum(fEvents.at(firstevt), fEvents.at(secondevt));
    fPairYield.Scale(0.5);
  
    if (fIgnoreHelicity){
      fPairDifference.Difference(fEvents.at(firstevt), fEvents.at(secondevt));
      fPairDifference.Scale(0.5);
    } else {
      if (fHelicity[firstevt] == plushel && fHelicity[firstevt]!=fHelicity[secondevt]) {
	fPairDifference.Difference(fEvents.at(firstevt), fEvents.at(secondevt));
	fPairDifference.Scale(0.5);
      } else if (fHelicity[firstevt] == minushel && fHelicity[firstevt]!=fHelicity[secondevt]) {
	fPairDifference.Difference(fEvents.at(secondevt),fEvents.at(firstevt));
	fPairDifference.Scale(0.5);
      } else if (fHelicity[firstevt] == -9999 || fHelicity[secondevt]==-9999) {
	checkhel= -9999;
	// Helicity polarity is undefined.
	QwDebug<<" QwHelicityPattern::CalculatePairAsymmetry == \n"
	       <<" undefined local helicity (-9999) \n"
	       <<" impossible to compute assymetry \n"
	       <<" dropping every thing -- pattern number ="<<fCurrentPatternNumber<<QwLog::endl;
	// This is an unknown helicity event.
	fPairIsGood = kFALSE;
      }else {
	QwDebug << "QwHelicityPattern::CalculatePairAsymmetry:  "
	    << "Helicity should be "<<plushel<<" or "<<minushel
	    <<" but is "<< fHelicity[firstevt] << " and " << fHelicity[secondevt]
	    << "; Asymmetry computation aborted!"<<QwLog::endl;
	fPairIsGood = kFALSE;
	// there is a different number of plus and minus helicity window.
	QwError<<" QwHelicityPattern::CalculatePairAsymmetry == \n"
	       <<" you do not have the same number of positive and negative \n"
	       <<" impossible to compute assymetry \n"
	       <<" dropping every thing -- pattern number ="<<fCurrentPatternNumber<<QwLog::endl;
	// This is an unknown helicity event.
      }
    }
  }

  if (fPairIsGood){
    if (! fIgnoreHelicity){
      //      // Update the blinder if conditions have changed
      //      UpdateBlinder(fPairYield);
      //  Only blind the difference if we're using the real helicity.
      fBlinder.BlindPair(fPairDifference,fPairYield);
      //  Update the global error code in fDifference, and use it
      //  to update the errors in fYield, in case blinder errors
      //  can propagate to the global error.
      fPairDifference.UpdateErrorFlag();
      fPairYield.UpdateErrorFlag(fPairDifference);
    }
    fPairAsymmetry.Ratio(fPairDifference,fPairYield);
    //    fAsymmetry.IncrementErrorCounters();
  }
}


Bool_t QwHelicityPattern::IsGoodAsymmetry()
{
  Bool_t complete_and_good = kFALSE;
  if (IsCompletePattern()){
    CalculateAsymmetry();
    complete_and_good = fPatternIsGood;
  }
  return complete_and_good;
};

//*****************************************************************
/**
 * Check to see if the pattern is complete.
 */
Bool_t  QwHelicityPattern::IsCompletePattern() const
{
  Bool_t localdebug=kFALSE;
  Bool_t filled=kTRUE;
  Int_t i=fPatternSize-1;
  while(filled && i>-1)
    {
      if (localdebug){
        std::cout<<" i="<<i<<" is loaded ?"
                 <<fEventLoaded[fEvents.size()-i-1]<<"\n";
      }
      if(!fEventLoaded[i])
        filled=kFALSE;
      i--;
    }



  return filled;
}


//*****************************************************************
/**
 * Calculate asymmetries for the current pattern.
 */
void  QwHelicityPattern::CalculateAsymmetry()
{

  Bool_t localdebug=kFALSE;

  if(localdebug)  std::cout<<"Entering QwHelicityPattern::CalculateAsymmetry \n";

  Int_t plushel  = 1;
  Int_t minushel = 0;
  Int_t checkhel = 0;
  Bool_t firstplushel=kTRUE;
  Bool_t firstminushel=kTRUE;

  fPositiveHelicitySum.ClearEventData();
  fNegativeHelicitySum.ClearEventData();

  if (fIgnoreHelicity){
    //  Don't check to see if we have equal numbers of even and odd helicity states in this pattern.
    //  Build an asymmetry with even-parity phases as "+" and odd-parity phases as "-"
    for (size_t i = 0; i < (size_t) fPatternSize; i++) {
      Int_t localhel = 1;
      for (size_t j = 0; j < (size_t) fPatternSize/2; j++) {
	localhel ^= ((i >> j)&0x1);
      }
      if (localhel == plushel) {
	if (firstplushel) {
	  fPositiveHelicitySum = fEvents.at(i);
	  firstplushel = kFALSE;
	} else {
	  fPositiveHelicitySum += fEvents.at(i);
	}
      } else if (localhel == minushel) {
	if (firstminushel) {
	  fNegativeHelicitySum = fEvents.at(i);
	  firstminushel = kFALSE;
	} else {
	  fNegativeHelicitySum += fEvents.at(i);
	}
      }
    }
  } else {
    //  
    for (size_t i = 0; i < (size_t) fPatternSize; i++) {
      if (fHelicity[i] == plushel) {
	if (localdebug) std::cout<<"QwHelicityPattern::CalculateAsymmetry:  here filling fPositiveHelicitySum \n";
	if (firstplushel) {
	  if (localdebug) std::cout<<"QwHelicityPattern::CalculateAsymmetry:  with = \n";
	  fPositiveHelicitySum = fEvents.at(i);
	  firstplushel = kFALSE;
	} else {
	  if (localdebug) std::cout<<"QwHelicityPattern::CalculateAsymmetry:  with += \n";
	  fPositiveHelicitySum += fEvents.at(i);
	}
	checkhel += 1;
      } else if (fHelicity[i] == minushel) {
	if (localdebug) std::cout<<"QwHelicityPattern::CalculateAsymmetry:  here filling fNegativeHelicitySum \n";
	if (firstminushel) {
	  if (localdebug) std::cout<<"QwHelicityPattern::CalculateAsymmetry:  with = \n";
	  fNegativeHelicitySum = fEvents.at(i);
	  firstminushel = kFALSE;
	} else {
	  if (localdebug) std::cout<<"QwHelicityPattern::CalculateAsymmetry:  with += \n";
	  fNegativeHelicitySum += fEvents.at(i);
	}
	checkhel -= 1;
      } else {
	QwDebug << "QwHelicityPattern::CalculateAsymmetry:  "
		<< "Helicity should be "<<plushel<<" or "<<minushel
		<<" but is "<< fHelicity[i]
		<< "; Asymmetry computation aborted!"<<QwLog::endl;
	ClearEventData();
	i = fPatternSize;
	checkhel = -9999;
	// This is an unknown helicity event.
      }
    }
  }

  if (checkhel == -9999) {
    //do nothing the asymmetry computation has been aborted earlier in this function
    fPatternIsGood = kFALSE;
  } else if (checkhel!=0) {
    fPatternIsGood = kFALSE;
    // there is a different number of plus and minus helicity window.
    QwError<<" QwHelicityPattern::CalculateAsymmetry == \n"
	   <<" you do not have the same number of positive and negative \n"
	   <<" impossible to compute assymetry \n"
	   <<" dropping every thing -- pattern number ="<<fCurrentPatternNumber<<QwLog::endl;
  } else {
    //  This is a good pattern.
    //  Calculate the asymmetry.
    fPatternIsGood = kTRUE;
    fQuartetNumber++;//Then increment the quartet number
    //std::cout<<" quartet count ="<<fQuartetNumber<<"\n";

    fYield.Sum(fPositiveHelicitySum,fNegativeHelicitySum);
    fYield.Scale(1.0/fPatternSize);
    fDifference.Difference(fPositiveHelicitySum,fNegativeHelicitySum);
    fDifference.Scale(1.0/fPatternSize);

    
    
    if (! fIgnoreHelicity){
      // Update the blinder if conditions have changed
      UpdateBlinder(fYield);
      //  Only blind the difference if we're using the real helicity.
      fBlinder.Blind(fDifference,fYield);
      //  Update the global error code in fDifference, and use it
      //  to update the errors in fYield, in case blinder errors
      //  can propagate to the global error.
      fDifference.UpdateErrorFlag();
      fYield.UpdateErrorFlag(fDifference);
    }
    fAsymmetry.Ratio(fDifference,fYield);
    fAsymmetry.IncrementErrorCounters();

    /*
      With additional two asymmetry calculations
      Don't blind them!

      quartet pattern + - - +
                      1 2 3 4
                      fAsymmetry  = (1+4)-(2+3)/(1+2+3+4)
                      fAsymmetry1 = (1+2)-(3+4)/(1+2+3+4)
                      fAsymmetry2 = (1+3)-(2+4)/(1+2+3+4)
    */
    if (fEnableAlternateAsym) {
      //  fAsymmetry1:  (first 1/2 pattern - second 1/2 pattern)/fYield
      fPositiveHelicitySum.ClearEventData();
      fNegativeHelicitySum.ClearEventData();
      fPositiveHelicitySum = fEvents.at(0);
      fNegativeHelicitySum = fEvents.at(fPatternSize/2);
      if (fPatternSize/2 > 1){
	for (size_t i = 1; i < (size_t) fPatternSize/2 ; i++){
	  fPositiveHelicitySum += fEvents.at(i);
	  fNegativeHelicitySum += fEvents.at(fPatternSize/2 +i);
	}
      }
      fAlternateDiff.ClearEventData();
      fAlternateDiff.Difference(fPositiveHelicitySum,fNegativeHelicitySum);
      fAlternateDiff.Scale(1.0/fPatternSize);
      //  Do not blind this helicity-uncorrelated difference.
      fAsymmetry1.Ratio(fAlternateDiff,fYield);
      //  fAsymmetry2:  (even events - odd events)/fYield
      //  Only build fAsymmetry2 if fPatternSize>2.
      if (fPatternSize > 2) {
	fPositiveHelicitySum.ClearEventData();
	fNegativeHelicitySum.ClearEventData();
	fPositiveHelicitySum = fEvents.at(0);
	fNegativeHelicitySum = fEvents.at(1);
	if (fPatternSize/2 > 1){
	  for (size_t i = 1; i < (size_t) fPatternSize/2 ; i++){
	    fPositiveHelicitySum += fEvents.at(2*i);
	    fNegativeHelicitySum += fEvents.at(2*i + 1);
	  }
	}
	fAlternateDiff.ClearEventData();
	fAlternateDiff.Difference(fPositiveHelicitySum,fNegativeHelicitySum);
	fAlternateDiff.Scale(1.0/fPatternSize);
	//  Do not blind this helicity-uncorrelated difference.
	fAsymmetry2.Ratio(fAlternateDiff,fYield);
      }
    }

    // Accumulate the burst and running sums
    if (fEnableBurstSum)   AccumulateBurstSum();
    
    if (localdebug) QwDebug << " pattern number =" << fQuartetNumber << QwLog::endl;
  }

  return;
}

//*****************************************************************
/**
 * Clear event data and the vectors used for the calculation of.
 * yields and asymmetries.
 */
void QwHelicityPattern::ClearEventData()
{
  fIgnoreHelicity = kFALSE;
  for(size_t i=0; i<fEvents.size(); i++)
    {
      fEvents[i].ClearEventData();
      fEventLoaded[i]=kFALSE;
      fHelicity[i]=-999;
    }
  fBlinder.ClearEventData();

  // Primary yield and asymmetry
  fYield.ClearEventData();
  fAsymmetry.ClearEventData();
  // Alternate asymmetries
  if (fEnableAlternateAsym){
    fAsymmetry1.ClearEventData();
    fAsymmetry2.ClearEventData();
  }

  fPositiveHelicitySum.ClearEventData();
  fNegativeHelicitySum.ClearEventData();
  fDifference.ClearEventData();
  fAlternateDiff.ClearEventData();

  fPairIsGood = kFALSE;
  fNextPair   = 0;

  fPatternIsGood = kFALSE;
  SetDataLoaded(kFALSE);
}

//*****************************************************************
/**
 * Clear the running sums of yield, difference and asymmetry.
 * Also clear the running burst sums if enabled.
 */
void  QwHelicityPattern::ClearRunningSum()
{
  fYield.ClearEventData();
  fDifference.ClearEventData();
  fAsymmetry.ClearEventData();
  // Running alternate asymmetries
  if (fEnableAlternateAsym) {
    fAsymmetry1.ClearEventData();
    fAsymmetry2.ClearEventData();
  }
  //Pair sums
  fPairYield.ClearEventData();
  fPairDifference.ClearEventData();
  fPairAsymmetry.ClearEventData();
  // Running burst sums
  if (fEnableBurstSum) {
    fRunningBurstYield.ClearEventData();
    fRunningBurstDifference.ClearEventData();
    fRunningBurstAsymmetry.ClearEventData();
  }
}

//*****************************************************************
/**
 * Clear the burst sums of yield and difference.  No asymmetry
 * burst sum is used.
 */
void  QwHelicityPattern::ClearBurstSum()
{
  if (fEnableBurstSum) {
    fBurstYield.ClearEventData();
    fBurstDifference.ClearEventData();
    fBurstAsymmetry.ClearEventData();
  }
}

//*****************************************************************
/**
 * Accumulate the burst sum by adding this helicity pattern to the
 * burst sums of yield and difference.  There is no burst sum of
 * asymmetry, because that can only be calculated with meaningful
 * moments at the end of a burst.
 */
void  QwHelicityPattern::AccumulateBurstSum()
{
  if (fPatternIsGood){
    fBurstYield.AccumulateRunningSum(fYield);
    fBurstDifference.AccumulateRunningSum(fDifference);
    // The difference is blinded, so the burst difference is also blinded.
  }
}

//*****************************************************************
/**
 * Accumulate the running sum by adding this helicity pattern to the
 * running sums of yield, difference and asymmetry.
 */
void  QwHelicityPattern::AccumulateRunningSum(QwHelicityPattern &entry)
{
  if (entry.fPatternIsGood){
    fYield.AccumulateRunningSum(entry.fYield);
    fAsymmetry.AccumulateRunningSum(entry.fAsymmetry);
    if (fEnableDifference){
      fDifference.AccumulateRunningSum(entry.fDifference);
      // The difference is blinded, so the running difference is also blinded.
    }
    if (fEnableAlternateAsym) {
      fAsymmetry1.AccumulateRunningSum(entry.fAsymmetry1);
      fAsymmetry2.AccumulateRunningSum(entry.fAsymmetry2);
    }
  }
}


//*****************************************************************
/**
 * Accumulate the running sum for pairs by adding this helicity pattern to the
 * running sums of yield, difference and asymmetry.
 */
void  QwHelicityPattern::AccumulatePairRunningSum(QwHelicityPattern &entry)
{
  if (entry.fPairIsGood){
    fPairYield.AccumulateRunningSum(entry.fPairYield);
    fPairAsymmetry.AccumulateRunningSum(entry.fPairAsymmetry);
    if (fEnableDifference){
      fPairDifference.AccumulateRunningSum(entry.fPairDifference);
      // The difference is blinded, so the running difference is also blinded.
    }
  }
}



//*****************************************************************
/**
 * Accumulate the running burst sum by adding the current burst sum
 * to the running sums of burst yield, difference and asymmetry.
 */
void  QwHelicityPattern::AccumulateRunningBurstSum()
{
  // Accumulate the burst yield and difference
  if (fEnableRunningSum) {
    fRunningBurstYield.AccumulateRunningSum(fBurstYield);
    fRunningBurstDifference.AccumulateRunningSum(fBurstDifference);
    // The burst difference is blinded, so the running burst difference is also blinded.
  }

  // Calculate asymmetry over this entire burst
  fBurstAsymmetry.Ratio(fBurstDifference, fBurstYield);
  // Accumulate this burst asymmetry
  fRunningBurstAsymmetry.AccumulateRunningSum(fBurstAsymmetry);

  // Be sure to clear the burst sums after this function!
}

//*****************************************************************
/**
 * Calculate the average burst yield, difference and asymmetry.
 */
void  QwHelicityPattern::CalculateBurstAverage()
{
  fBurstAsymmetry.CalculateRunningAverage();
  fBurstDifference.CalculateRunningAverage();
  fBurstYield.CalculateRunningAverage();

  if (fPrintBurstSum) PrintBurstAverage();
}

//*****************************************************************
/**
 * Calculate the average running burst yield, difference and asymmetry.
 */
void  QwHelicityPattern::CalculateRunningBurstAverage()
{
  fRunningBurstAsymmetry.CalculateRunningAverage();
  fRunningBurstDifference.CalculateRunningAverage();
  fRunningBurstYield.CalculateRunningAverage();

  if (fPrintBurstSum) PrintRunningBurstAverage();
}

//*****************************************************************
void  QwHelicityPattern::CalculateRunningAverage()
{
  fAsymmetry.CalculateRunningAverage();
  if (fEnableDifference){
    fDifference.CalculateRunningAverage();
  }
  fYield.CalculateRunningAverage();
  if (fEnableAlternateAsym) {
    fAsymmetry1.CalculateRunningAverage();
    fAsymmetry2.CalculateRunningAverage();
  }
  //  Pair averages
  fPairYield.CalculateRunningAverage();
  fPairAsymmetry.CalculateRunningAverage();
  if (fEnableDifference){
    fPairDifference.CalculateRunningAverage();
  }

  if (fPrintRunningSum) PrintRunningAverage();
}

//*****************************************************************
void  QwHelicityPattern::PrintRunningBurstAverage() const
{
  QwMessage << " Running burst average of asymmetry" << QwLog::endl;
  QwMessage << " ==============================" << QwLog::endl;
  fRunningBurstAsymmetry.PrintValue();

  QwMessage << " Running burst average of difference" << QwLog::endl;
  QwMessage << " ==============================" << QwLog::endl;
  fRunningBurstDifference.PrintValue();

  QwMessage << " Running burst average of yields" << QwLog::endl;
  QwMessage << " ==============================" << QwLog::endl;
  fRunningBurstYield.PrintValue();
}

//*****************************************************************
void  QwHelicityPattern::PrintRunningAverage() const
{
  QwMessage << "QwHelicityPattern::PrintRunningAverage() const " << QwLog::endl;
  QwMessage << " Running average of pattern yields     " << QwLog::endl;
  fYield.PrintValue();
  QwMessage << " Running average of pattern asymmetries  " << QwLog::endl;
  fAsymmetry.PrintValue();
  if (fEnableAlternateAsym) {
    QwMessage << " Running average of first half/second half asymmetry  "  << QwLog::endl;
    fAsymmetry1.PrintValue();
    QwMessage << " Running average of even/odd asymmetry  " << QwLog::endl;
    fAsymmetry2.PrintValue();
  }
  if (fEnableDifference){
    QwMessage << " Running average of pattern difference " << QwLog::endl;
    fDifference.PrintValue();
  }
  //Pairs
  QwMessage << " Running average of pair yields     " << QwLog::endl;
  fPairYield.PrintValue();
  QwMessage << " Running average of pair asymmetries  " << QwLog::endl;
  fPairAsymmetry.PrintValue();
  if (fEnableDifference){
    QwMessage << " Running average of pair difference " << QwLog::endl;
    fPairDifference.PrintValue();
  }

}

//*****************************************************************
void  QwHelicityPattern::PrintBurstAverage() const
{
  QwMessage << " Burst average of asymmetry  " << QwLog::endl;
  QwMessage << " ==============================" << QwLog::endl;
  fBurstAsymmetry.PrintValue();

  QwMessage << " Burst average of difference " << QwLog::endl;
  QwMessage << " ==============================" << QwLog::endl;
  fBurstDifference.PrintValue();

  QwMessage << " Burst average of yields     " << QwLog::endl;
  QwMessage << " ==============================" << QwLog::endl;
  fBurstYield.PrintValue();
}

//*****************************************************************
void  QwHelicityPattern::ConstructHistograms(TDirectory *folder)
{
  TString prefix = "yield_";
  fYield.ConstructHistograms(folder,prefix);
  prefix = "asym_";
  fAsymmetry.ConstructHistograms(folder,prefix);

  if (fEnableDifference) {
    prefix = "diff_";
    fDifference.ConstructHistograms(folder,prefix);
  }
  if (fEnableAlternateAsym) {
    prefix = "asym1_";
    fAsymmetry1.ConstructHistograms(folder,prefix);
    prefix = "asym2_";
    fAsymmetry2.ConstructHistograms(folder,prefix);
  }
}

void  QwHelicityPattern::FillHistograms()
{
  if (fPatternIsGood) {
    fYield.FillHistograms();
    fAsymmetry.FillHistograms();
    if (fEnableDifference) {
      fDifference.FillHistograms();
    }
    if (fEnableAlternateAsym){
      fAsymmetry1.FillHistograms();
      fAsymmetry2.FillHistograms();
    }
  }
}

void QwHelicityPattern::ConstructBranchAndVector(TTree *tree, TString & prefix, std::vector <Double_t> &values)
{
  TString newprefix = "yield_" + prefix;
  fYield.ConstructBranchAndVector(tree, newprefix, values);
  newprefix = "asym_" + prefix;
  fAsymmetry.ConstructBranchAndVector(tree, newprefix, values);

  if (fEnableDifference) {
    newprefix = "diff_" + prefix;
    fDifference.ConstructBranchAndVector(tree, newprefix, values);
  }
  if (fEnableAlternateAsym) {
    newprefix = "asym1_" + prefix;
    fAsymmetry1.ConstructBranchAndVector(tree, newprefix, values);
    newprefix = "asym2_" + prefix;
    fAsymmetry2.ConstructBranchAndVector(tree, newprefix, values);
  }
}

void QwHelicityPattern::ConstructBranch(TTree *tree, TString & prefix)
{
  TString newprefix = "yield_" + prefix;
  fYield.ConstructBranch(tree, newprefix);
  newprefix = "asym_" + prefix;
  fAsymmetry.ConstructBranch(tree, newprefix);

  if (fEnableDifference) {
    newprefix = "diff_" + prefix;
    fDifference.ConstructBranch(tree, newprefix);
  }
  if (fEnableAlternateAsym) {
    newprefix = "asym1_" + prefix;
    fAsymmetry1.ConstructBranch(tree, newprefix);
    newprefix = "asym2_" + prefix;
    fAsymmetry2.ConstructBranch(tree, newprefix);
  }
}

void QwHelicityPattern::ConstructBranch(TTree *tree, TString & prefix, QwParameterFile &trim_tree)
{
  TString newprefix = "yield_" + prefix;
  fYield.ConstructBranch(tree, newprefix, trim_tree);
  newprefix = "asym_" + prefix;
  fAsymmetry.ConstructBranch(tree, newprefix, trim_tree);

  if (fEnableDifference) {
    newprefix = "diff_" + prefix;
    fDifference.ConstructBranch(tree, newprefix);
  }
  if (fEnableAlternateAsym) {
    newprefix = "asym1_" + prefix;
    fAsymmetry1.ConstructBranch(tree, newprefix, trim_tree);
    newprefix = "asym2_" + prefix;
    fAsymmetry2.ConstructBranch(tree, newprefix, trim_tree);
  }
}

void QwHelicityPattern::FillTreeVector(std::vector<Double_t> &values) const
{
  if (fPatternIsGood) {
    fYield.FillTreeVector(values);
    fAsymmetry.FillTreeVector(values);
    if (fEnableDifference) {
      fDifference.FillTreeVector(values);
    }
    if (fEnableAlternateAsym) {
      fAsymmetry1.FillTreeVector(values);
      fAsymmetry2.FillTreeVector(values);
    }
  }
}

#ifdef __USE_DATABASE__
void QwHelicityPattern::FillDB(QwParityDB *db)
{
  fBlinder.FillDB(db,"");

  fYield.FillDB(db, "yield");
  fAsymmetry.FillDB(db, "asymmetry");
  if (fEnableDifference) {
    fDifference.FillDB(db, "difference");
  }
  if (fEnableAlternateAsym) {
    fAsymmetry1.FillDB(db, "asymmetry1");
    fAsymmetry2.FillDB(db, "asymmetry2");
  }
}


void QwHelicityPattern::FillErrDB(QwParityDB *db)
{
  fBlinder.FillErrDB(db,"");
  fAsymmetry.FillErrDB(db, "");
  return;
};
#endif // __USE_DATABASE__

void QwHelicityPattern::WritePromptSummary(QwPromptSummary *ps)
{
  fYield.WritePromptSummary(ps, "yield");
  fAsymmetry.WritePromptSummary(ps, "asymmetry");
  
  return;
};


//*****************************************************************

void QwHelicityPattern::Print() const
{
  QwOut << "Pattern number = " << fCurrentPatternNumber << QwLog::endl;
  for (Int_t i = 0; i < fPatternSize; i++)
    QwOut << "Event " << fEventNumber[i] << ": "
          << fEventLoaded[i] << ", " << fHelicity[i] << QwLog::endl;
  QwOut << "Is a complete pattern? (n/y:0/1) " << IsCompletePattern() << QwLog::endl;
}



<|MERGE_RESOLUTION|>--- conflicted
+++ resolved
@@ -106,16 +106,8 @@
     fNegativeHelicitySum(event),
     fLastWindowNumber(0),
     fLastPatternNumber(0),
-<<<<<<< HEAD
-    fLastPhaseNumber(0)
-=======
     fLastPhaseNumber(0),
-    fNextPair(0),
-    correlator(gQwOptions,*this, run),
-    regress_from_LRB(gQwOptions,*this, run),
-    regression(gQwOptions,*this),
-    running_regression(regression)
->>>>>>> 15bb37f4
+    fNextPair(0)
 {
   // Retrieve the helicity subsystem to query for
   std::vector<VQwSubsystem*> subsys_helicity = event.GetSubsystemByType("QwHelicity");
@@ -203,11 +195,7 @@
     fAlternateDiff(source.fYield),
     fPositiveHelicitySum(source.fYield), 
     fNegativeHelicitySum(source.fYield),
-    fNextPair(source.fNextPair),
-    correlator(gQwOptions,*this, 999999),
-    regress_from_LRB(gQwOptions,*this,999999),
-    regression(gQwOptions,*this),
-    running_regression(regression)
+    fNextPair(source.fNextPair)
 {
 };
 
