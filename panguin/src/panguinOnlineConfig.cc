#include "panguinOnlineConfig.hh"
#include <string>
#include <fstream>
#include <iostream>
#include <list>
#include <TMath.h>
#include <unistd.h>
#include <dirent.h>

using namespace std;

OnlineConfig::OnlineConfig() 
  :hist2D_nBinsX(0),hist2D_nBinsY(0), 
   fPlotFormat(""),fRunNumber(0)
{
  // Constructor.  Without an argument, will use default "standard" config
  fMonitor = kFALSE;
  fVerbosity = 0;
  OnlineConfig("standard");
}

OnlineConfig::OnlineConfig(TString anatype): 
  confFileName(anatype),fVerbosity(0),
  hist2D_nBinsX(0),hist2D_nBinsY(0), 
  fPlotFormat(""),fRunNumber(0)
{
  // Constructor.  Takes the config anatype as the only argument.
  //  Loads up the configuration file, and stores it's contents for access.
  
  //confFileName += ".cfg";//Not sure what this would be needed DELETEME cg
  fMonitor = kFALSE;
  fFoundCfg = kFALSE;

  fConfFile = new ifstream(confFileName.Data());
  if ( ! (*fConfFile) ) {    cerr << "OnlineConfig() WARNING: config file " << confFileName.Data()
         << " does not exist" << endl;
    cerr << " Checking the " << guiDirectory << " directory" << endl;
    confFileName.Prepend(guiDirectory+"/");
    fConfFile = new ifstream(confFileName.Data());
    if ( ! (*fConfFile) ) {
      confFileName = guiDirectory+"/default.cfg";
      cout << "OnlineConfig()  Trying " << confFileName.Data() 
	   << " as default configuration." << endl
	   << " (May be ok.)" << endl;
      fConfFile = new ifstream(confFileName.Data());
      if ( ! (*fConfFile) ) {
	cerr << "OnlineConfig() WARNING: no file "
	     << confFileName.Data() <<endl;
	cerr << "You need a configuration to run.  Ask an expert."<<endl;
	fFoundCfg = kFALSE;
	//      return;
      } else {
	fFoundCfg = kTRUE;
      }
    } else {
      fFoundCfg = kTRUE;
    }
  } else {
    fFoundCfg = kTRUE;
  }

  if(fFoundCfg) {
    clog << "GUI Configuration loading from " 
	 << confFileName.Data() << endl;
  }

  ParseFile();

  fConfFile->close();
  delete fConfFile;

}

void OnlineConfig::ParseFile() 
{
  // Reads in the Config File, and makes the proper calls to put
  //  the information contained into memory.

  if(!fFoundCfg) {
    return;
  }

  TString comment = "#";
  vector<TString> strvect;
  TString sinput, sline;
  while (sline.ReadLine(*fConfFile)) {
    if(sline.Contains(comment)) continue;
    strvect = SplitString(sline," ");
    sConfFile.push_back(strvect);
  }

  if(fVerbosity>=1){
    cout << "OnlineConfig::ParseFile()\n";
    for(UInt_t ii=0; ii<sConfFile.size(); ii++) {
      cout << "Line " << ii << endl << "  ";
      for(UInt_t jj=0; jj<sConfFile[ii].size(); jj++) 
	cout << sConfFile[ii][jj] << " ";
      cout << endl;
    }
  }

  cout << "     " << sConfFile.size() << " lines read from " 
       << confFileName << endl;
  
}

Bool_t OnlineConfig::ParseConfig() 
{
  //  Goes through each line of the config [must have been ParseFile()'d]
  //   and interprets.

  if(!fFoundCfg) {
    return kFALSE;
  }

  UInt_t command_cnt=0;
  UInt_t j=0;
  // If statement for each high level command (cut, newpage, etc)
  for(UInt_t i=0;i<sConfFile.size();i++) {
    // "newpage" command
    if(sConfFile[i][0] == "newpage") {
      // sConfFile[i] is first of pair
      for(j=i+1;j<sConfFile.size();j++) {
	if(sConfFile[j][0] != "newpage") {
	  // Count how many commands within the page
	  command_cnt++;
	} else break;
      }
      pageInfo.push_back(make_pair(i,command_cnt));
      i += command_cnt;
      command_cnt=0;
    }
    if(sConfFile[i][0] == "watchfile") {
      fMonitor = kTRUE;
    }
    if(sConfFile[i][0] == "2DbinsX") {
      hist2D_nBinsX = atoi(sConfFile[i][1]);
    }
    if(sConfFile[i][0] == "2DbinsY") {
      hist2D_nBinsY = atoi(sConfFile[i][1]);
    }
    if(sConfFile[i][0] == "definecut") {
      if(sConfFile[i].size()>3) {
	cerr << "cut command has too many arguments" << endl;
	continue;
      }
      TCut tempCut(sConfFile[i][1],sConfFile[i][2]);
      cutList.push_back(tempCut);
    }
    if(sConfFile[i][0] == "rootfile") {
      if(sConfFile[i].size() != 2) {
	cerr << "WARNING: rootfile command does not have the "
	     << "correct number of arguments"
	     << endl;
	continue;
      }
      if(!rootfilename.IsNull()) {
	cerr << "WARNING: too many rootfile's defined. " 
	     << " Will only use the first one." 
	     << endl;
	continue;
      }
      rootfilename = sConfFile[i][1];
      TString temp = sConfFile[i][1](sConfFile[i][1].Last('_')+1,sConfFile[i][1].Length());
      fRunNumber = atoi(temp(0,temp.Last('.')).Data());
    }
    if(sConfFile[i][0] == "goldenrootfile") {
      if(sConfFile[i].size() != 2) {
	cerr << "WARNING: goldenfile command does not have the "
	     << "correct number of arguments"
	     << endl;
	continue;
      }
      if(!goldenrootfilename.IsNull()) {
	cerr << "WARNING: too many goldenrootfile's defined. " 
	     << " Will only use the first one." 
	     << endl;
	continue;
      }
      goldenrootfilename = sConfFile[i][1];
    }
    if(sConfFile[i][0] == "protorootfile") {
      if(sConfFile[i].size() != 2) {
	cerr << "WARNING: protorootfile command does not have the "
	     << "correct number of arguments"
	     << endl;
	continue;
      }
      if(!protorootfile.IsNull()) {
	cerr << "WARNING: too many protorootfile's defined. " 
	     << " Will only use the first one." 
	     << endl;
	continue;
      }
      protorootfile = sConfFile[i][1];
    }
    if(sConfFile[i][0] == "guicolor") {
      if(sConfFile[i].size() != 2) {
	cerr << "WARNING: guicolor command does not have the "
	     << "correct number of arguments (needs 1)"
	     << endl;
	continue;
      }
      if(!guicolor.IsNull()) {
	cerr << "WARNING: too many guicolor's defined. " 
	     << " Will only use the first one." 
	     << endl;
	continue;
      }
      guicolor = sConfFile[i][1];
    }
    if(sConfFile[i][0] == "plotsdir") {
      if(sConfFile[i].size() != 2) {
	cerr << "WARNING: plotsdir command does not have the "
	     << "correct number of arguments (needs 1)"
	     << endl;
	continue;
      }
      if(!plotsdir.IsNull()) {
	cerr << "WARNING: too many plotdir's defined. " 
	     << " Will only use the first one." 
	     << endl;
	continue;
      }
      plotsdir = sConfFile[i][1];
    }
    if(sConfFile[i][0] == "plotFormat") {
      if(sConfFile[i].size() != 2) {
	cerr << "WARNING: plotsdir command does not have the "
	     << "correct number of arguments (needs 1)"
	     << endl;
	continue;
      }
      fPlotFormat = sConfFile[i][1];
    }

  }

  if(fVerbosity>=3){
    cout << "OnlineConfig::ParseConfig()\n";
    for(UInt_t i=0; i<GetPageCount(); i++) {
      cout << "Page " << i << " (" << GetPageTitle(i) << ")"
	   << " will draw " << GetDrawCount(i) 
	   << " histograms." << endl;
    }
  }

  cout << "Number of pages defined = " << GetPageCount() << endl;
  cout << "Number of cuts defined = " << cutList.size() << endl;

  if (fMonitor) 
    cout << "Will periodically update plots" << endl;
  if(!goldenrootfilename.IsNull()) {
    cout << "Will compare chosen histrograms with the golden rootfile: " 
	 << endl 
	 << goldenrootfilename << endl;
  }

  return kTRUE;

}

TCut OnlineConfig::GetDefinedCut(TString ident) {
  // Returns the defined cut, according to the identifier

  for(UInt_t i=0; i<cutList.size(); i++) {
    if((TString)cutList[i].GetName() == ident.Data()) {
      TCut tempCut = cutList[i].GetTitle();
      return tempCut;
    }
  }
  return "";
}

vector <TString> OnlineConfig::GetCutIdent() {
  // Returns a vector of the cut identifiers, specified in config
  vector <TString> out;

  for(UInt_t i=0; i<cutList.size(); i++) {
    out.push_back(cutList[i].GetName());
  }

  return out;
}

Bool_t OnlineConfig::IsLogy(UInt_t page) {
  // Check if last word on line is "logy"


  UInt_t page_index = pageInfo[page].first;
  Int_t word_index = sConfFile[page_index].size()-1;
  if (word_index <= 0) return kFALSE;
  TString option = sConfFile[page_index][word_index];  
  if(option == "logy") {
    printf("\nFound a logy!!!\n\n");
    return kTRUE;
  }
  if(fVerbosity>=1){
    cout << "OnlineConfig::IsLogy()     " << option << " " << page_index << " " << word_index 
	 << " " << sConfFile[page_index].size() << endl;
    for (Int_t i= 0; i < sConfFile[page_index].size(); i++) {
      cout << sConfFile[page_index][i] << " ";
    }
  }

  return kFALSE;

}


pair <UInt_t, UInt_t> OnlineConfig::GetPageDim(UInt_t page) 
{
  // If defined in the config, will return those dimensions
  //  for the indicated page.  Otherwise, will return the
  //  calculated dimensions required to fit all histograms.

  pair <UInt_t, UInt_t> outDim;

  // This is the page index in sConfFile.
  UInt_t page_index = pageInfo[page].first;
  
  UInt_t size1 = 2;
  if (IsLogy(page)) size1 = 3;  // last word is "logy"
  
  // If the dimensions are defined, return them.
  if(sConfFile[page_index].size()>size1-1) {
    if(sConfFile[page_index].size() == size1) {
      outDim = make_pair(UInt_t(atoi(sConfFile[page_index][1])),
			 UInt_t(atoi(sConfFile[page_index][1])));
      return outDim;
    } else if (sConfFile[page_index].size() == size1+1) {
      outDim = make_pair(UInt_t(atoi(sConfFile[page_index][1])),
			 UInt_t(atoi(sConfFile[page_index][2])));
      return outDim;
    } else {
      cout << "Warning: newpage command has too many arguments. "
	   << "Will automatically determine dimensions of page."
	   << endl;
    }
  }
  
  // If not defined, return the "default."
  UInt_t draw_count = GetDrawCount(page);
  UInt_t dim = UInt_t(TMath::Nint(sqrt(double(draw_count+1))));
  outDim = make_pair(dim,dim);

  return outDim;
}

TString OnlineConfig::GetPageTitle(UInt_t page) 
{
  // Returns the title of the page.
  //  if it is not defined in the config, then return "Page #"

  TString title;

  UInt_t iter_command = pageInfo[page].first+1;

  for(UInt_t i=0; i<pageInfo[page].second; i++) { // go through each command
    if(sConfFile[iter_command+i][0] == "title") { 
      // Combine the strings, and return it
      for (UInt_t j=1; j<sConfFile[iter_command+i].size(); j++) {
	title += sConfFile[iter_command+i][j];
	title += " ";
      }
      title.Chop();
      return title;
    }
  }
  title = "Page "; title += page;
  return title;
}

vector <UInt_t> OnlineConfig::GetDrawIndex(UInt_t page) 
{
  // Returns an index of where to find the draw commands within a page
  //  within the sConfFile vector

  vector <UInt_t> index;
  UInt_t iter_command = pageInfo[page].first+1;

  for(UInt_t i=0; i<pageInfo[page].second; i++) {
    if(sConfFile[iter_command+i][0] != "title") {
      index.push_back(iter_command+i);
    }
  }

  return index;
}

UInt_t OnlineConfig::GetDrawCount(UInt_t page) 
{
  // Returns the number of histograms that have been request for this page
  UInt_t draw_count=0;

  for(UInt_t i=0; i<pageInfo[page].second; i++) {
    if(sConfFile[pageInfo[page].first+i+1][0] != "title") draw_count++;
  }

  return draw_count;

}

vector <TString> OnlineConfig::GetDrawCommand(UInt_t page, UInt_t nCommand)
{
  // Returns the vector of strings pertaining to a specific page, and 
  //   draw command from the config.
  // Return vector of TStrings:
  //  0: variable
  //  1: cut
  //  2: type
  //  3: title
  //  4: treename

  vector <TString> out_command(5);
  vector <UInt_t> command_vector = GetDrawIndex(page);
  UInt_t index = command_vector[nCommand];

  if(fVerbosity > 1){
    cout<<__PRETTY_FUNCTION__<<"\t"<<__LINE__<<endl;
    cout << "OnlineConfig::GetDrawCommand(" << page << "," 
	 << nCommand << ")" << endl;
  }

  for(UInt_t i=0; i<out_command.size(); i++) {
    out_command[i] = "";
  }

  // First line is the variable
  if(sConfFile[index].size()>=1) {
    out_command[0] = sConfFile[index][0];
  }

  if(sConfFile[index].size()>=2) {
    if((sConfFile[index][1] != "-type") &&
       (sConfFile[index][1] != "-title") &&
       (sConfFile[index][1] != "-tree"))
      out_command[1] = sConfFile[index][1];
  }

  // Now go through the rest of that line..
  for (UInt_t i=1; i<sConfFile[index].size(); i++) {
    if(sConfFile[index][i]=="-type") {
      out_command[2] = sConfFile[index][i+1];
      i = i+1;
    } else if(sConfFile[index][i]=="-title") {
      // Put the entire title, surrounded by quotes, as one TString
      TString title;
      UInt_t j=0;
      for(j=i+1; j<sConfFile[index].size(); j++) {
	TString word = sConfFile[index][j];
	if( (word.BeginsWith("\"")) && (word.EndsWith("\"")) ) {
	  title = word.ReplaceAll("\"","");
	  i = j;
	  break;
	} else if(word.BeginsWith("\"")) {
	  title = word.ReplaceAll("\"","");
	} else if(word.EndsWith("\"")) {
	  title += " " + word.ReplaceAll("\"","");
	  i = j;
	  break;
	} else if (title.Length()==0){
	  title = word;
	} else {
	  //  This case uses neither "i = j;" or "break;", because
	  //  we want to be able to include all the words in the title.
	  //  The title will end before the end of the line only if
	  //  it is delimited by quotes.
	  title += " " + word;
	}
      }
      out_command[3] = title;
    } else if(sConfFile[index][i]=="-tree") {
      out_command[4] = sConfFile[index][i+1];
      i = i+1;
    }
  }

  if(fVerbosity>=1){
    cout << sConfFile[index].size() << ": ";
    for(UInt_t i=0; i<sConfFile[index].size(); i++) {
      cout << sConfFile[index][i] << " ";
    }
    cout << endl;
    for(UInt_t i=0; i<out_command.size(); i++) {
      cout << i << ": " << out_command[i] << endl;
    }
  }

  return out_command;
}

vector <TString> OnlineConfig::SplitString(TString instring,TString delim) 
{
  // Utility to split up a string on the deliminator.
  //  returns a vector of strings.

  vector <TString> v;

  TString remainingString = instring;
  TString tempstring = instring;
  int i;

  while (remainingString.Index(delim) != -1) {
    i = remainingString.Index(delim);
    tempstring.Remove(i);
    v.push_back(tempstring);
    remainingString.Remove(0,i+1);
    while(remainingString.Index(delim) == 0) {
      remainingString.Remove(0,1);
    }
    tempstring = remainingString;
  }

  while(tempstring.EndsWith(delim)) {
    tempstring.Chop();
  }
     
  if(!tempstring.IsNull()) v.push_back(tempstring);

  return v;
}

void OnlineConfig::OverrideRootFile(UInt_t runnumber) 
{
  // Override the ROOT file defined in the cfg file If
  // protorootfile is used, construct filename using it, otherwise
  // uses a helper macro "GetRootFileName.C(UInt_t runnumber)
  cout<< "Root file defined before was: "<<rootfilename<<endl;
  if(!protorootfile.IsNull()) {
    char runnostr[10];
    sprintf(runnostr,"%04i",runnumber);
    protorootfile.ReplaceAll("XXXXX",runnostr);
    rootfilename = protorootfile;
    TString temp = rootfilename(rootfilename.Last('_')+1,rootfilename.Length());
    fRunNumber = atoi(temp(0,temp.Last('.')).Data());
  } else {
    string fnmRoot="/adaq1/work1/apar/japanOutput";
    if(getenv("QW_ROOTFILES"))
      fnmRoot = getenv("QW_ROOTFILES");
    else
      cout<<"QW_ROOTFILES env variable was not found going with default: "<< fnmRoot<<endl;

    cout << " Looking for file with runnumber "<<runnumber<<" in "<<fnmRoot<<endl;

    DIR *dirSearch;
    struct dirent *entSearch;
    const string daqConfigs[3] = {"CH","inj","ALL"};
    int found=0;
    string partialname = "";
    if ((dirSearch = opendir (fnmRoot.c_str())) != NULL) {
      while ((entSearch = readdir (dirSearch)) != NULL) {
	for(int i=0;i<3;i++){
	  partialname = Form("prex%s_%d.root",daqConfigs[i].c_str(),runnumber);
<<<<<<< HEAD
	  if(fMonitor)
	    partialname = Form("prex%s_%d.adaq1",daqConfigs[i].c_str(),runnumber);

=======
>>>>>>> 92d30411
	  std::string fullname = entSearch->d_name;
	  if(fullname.find(partialname) != std::string::npos){
	    rootfilename = fnmRoot + "/" + fullname;
	    found++;
	  }
	  if(found==0 && fMonitor){
	    partialname = Form("prex%s_%d.adaq1",daqConfigs[i].c_str(),runnumber);
	    std::string fullname = entSearch->d_name;
	    if(fullname.find(partialname) != std::string::npos){
	      rootfilename = fnmRoot + "/" + fullname;
	      found++;
	    }
	  }
	}
	if(found) break;
      }
      closedir (dirSearch);
    }

    if(found){
      cout<<"\t found file "<< rootfilename<<endl;
      fRunNumber = runnumber;
    }else{
      cout<<"double check your configurations and files. Quitting"<<endl;
      exit(1);
    }
  }
}
<|MERGE_RESOLUTION|>--- conflicted
+++ resolved
@@ -552,12 +552,9 @@
       while ((entSearch = readdir (dirSearch)) != NULL) {
 	for(int i=0;i<3;i++){
 	  partialname = Form("prex%s_%d.root",daqConfigs[i].c_str(),runnumber);
-<<<<<<< HEAD
 	  if(fMonitor)
 	    partialname = Form("prex%s_%d.adaq1",daqConfigs[i].c_str(),runnumber);
 
-=======
->>>>>>> 92d30411
 	  std::string fullname = entSearch->d_name;
 	  if(fullname.find(partialname) != std::string::npos){
 	    rootfilename = fnmRoot + "/" + fullname;
