--- conflicted
+++ resolved
@@ -184,7 +184,6 @@
     const UInt_t* eventcut = NULL;
     switch (fAlarmObjectList.at(anaInd).analysisType) {
       case kHandleTypeYield:
-<<<<<<< HEAD
         SetEventcutErrorFlagPointer(yield.GetEventcutErrorFlagPointer());
         ana_ptr = yield.ReturnInternalValue(fAlarmObjectList.at(anaInd).alarmParameterMapStr.at("Channel-Name"));
         eventcut = yield.GetEventcutErrorFlagPointer();
@@ -198,18 +197,6 @@
         SetEventcutErrorFlagPointer(diff.GetEventcutErrorFlagPointer());
         ana_ptr = diff.ReturnInternalValue(fAlarmObjectList.at(anaInd).alarmParameterMapStr.at("Channel-Name"));
         eventcut = diff.GetEventcutErrorFlagPointer();
-=======
-        ana_ptr = yield.RequestExternalPointer(fAlarmObjectList.at(anaInd).alarmParameterMapStr.at("Channel-Name"));
-        eventcut = yield.GetEventcutErrorFlag();
-        break;
-      case kHandleTypeAsym:
-        ana_ptr = asym.RequestExternalPointer(fAlarmObjectList.at(anaInd).alarmParameterMapStr.at("Channel-Name"));
-        eventcut = asym.GetEventcutErrorFlag();
-        break;
-      case kHandleTypeDiff:
-        ana_ptr = diff.RequestExternalPointer(fAlarmObjectList.at(anaInd).alarmParameterMapStr.at("Channel-Name"));
-        eventcut = diff.GetEventcutErrorFlag();
->>>>>>> a5b60b57
         break;
       default:
         QwWarning << "Independent variable for AlarmHandler has unknown type."
