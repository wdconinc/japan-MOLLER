--- conflicted
+++ resolved
@@ -60,10 +60,5 @@
 
 
 [PUBLISH]
-<<<<<<< HEAD
-! what is this?
-! q_targ, bcm, qwk_bcm0l02, c
-=======
 ! new.tree.variable.name, analysis.class, old.tree.variable.name, element.to.store
- q_targ, bcm, BCM_US, c
->>>>>>> 6fd323ed
+ q_targ, bcm, BCM_US, c