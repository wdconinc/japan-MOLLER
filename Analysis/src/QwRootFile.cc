#include "QwRootFile.h"
#include "QwRunCondition.h"
#include "TH1.h"

#include <unistd.h>
#include <cstdio>

std::string QwRootFile::fDefaultRootFileDir = ".";
std::string QwRootFile::fDefaultRootFileStem = "Qweak_";

const Long64_t QwRootFile::kMaxTreeSize = 100000000000LL;
const Int_t QwRootFile::kMaxMapFileSize = 0x3fffffff; // 1 GiB

const TString QwRootTree::kUnitsName = "ppm/D:ppb/D:um/D:mm/D:mV_uA/D:V_uA/D";
Double_t QwRootTree::kUnitsValue[] = { 1e-6, 1e-9, 1e-3, 1 , 1e-3, 1};

/**
 * Constructor with relative filename
 */
QwRootFile::QwRootFile(const TString& run_label)
  : fRootFile(0), fMakePermanent(0),
    fMapFile(0), fEnableMapFile(kFALSE),
    fUpdateInterval(-1)
{
  // Process the configuration options
  ProcessOptions(gQwOptions);

  // Check for the memory-mapped file flag
  if (fEnableMapFile) {

    TString mapfilename = "/dev/shm/";

    mapfilename += "/QwMemMapFile.map";

    fMapFile = TMapFile::Create(mapfilename,"UPDATE", kMaxMapFileSize, "RealTime Producer File");

    if (not fMapFile) {
      QwError << "Memory-mapped file " << mapfilename
              << " could not be opened!" << QwLog::endl;
      return;
    }

    QwMessage << "================== RealTime Producer Memory Map File =================" << QwLog::endl;
    fMapFile->Print();
    QwMessage << "======================================================================" << QwLog::endl;

  } else {

    TString rootfilename = fRootFileDir;
    TString hostname = gSystem -> HostName();

    // Use a probably-unique temporary file name.
    pid_t pid = getpid();

    fPermanentName = rootfilename
      + Form("/%s%s.root", fRootFileStem.Data(), run_label.Data());
    if (fUseTemporaryFile){
      rootfilename += Form("/%s%s.%s.%d.root",
			   fRootFileStem.Data(), run_label.Data(),
			   hostname.Data(), pid);
    } else {
      rootfilename = fPermanentName;
    }
    fRootFile = new TFile(rootfilename.Data(), "RECREATE", "myfile1");
    if (! fRootFile) {
      QwError << "ROOT file " << rootfilename
              << " could not be opened!" << QwLog::endl;
      return;
    } else {
      QwMessage << "Opened "<< (fUseTemporaryFile?"temporary ":"")
		<<"rootfile " << rootfilename << QwLog::endl;
    }

    TString run_condition_name = Form("%s_condition", run_label.Data());
    TList *run_cond_list = (TList*) fRootFile -> FindObjectAny(run_condition_name);
    if (not run_cond_list) {
      QwRunCondition run_condition(
          gQwOptions.GetArgc(),
          gQwOptions.GetArgv(),
          run_condition_name
      );

      fRootFile -> WriteObject(
          run_condition.Get(),
          run_condition.GetName()
      );
    }

    fRootFile->SetCompressionLevel(fCompressionLevel);
  }
}


/**
 * Destructor
 */
QwRootFile::~QwRootFile()
{
  // Keep the file on disk if any trees or histograms have been filled.
  // Also respect any other requests to keep the file around.
  if (!fMakePermanent) fMakePermanent = HasAnyFilled();

  // Close the map file
  if (fMapFile) {
    fMapFile->Close();
    // TMapFiles may not be deleted
    fMapFile = 0;
  }

  // Close the ROOT file.
  // Rename if permanence is requested, remove otherwise
  if (fRootFile) {
    TString rootfilename = fRootFile->GetName();

    fRootFile->Close();
    delete fRootFile;
    fRootFile = 0;

    int err;
    const char* action;
    if (fUseTemporaryFile){
      if (fMakePermanent) {
	action = " rename ";
	err = rename( rootfilename.Data(), fPermanentName.Data() );
      } else {
	action = " remove ";
	err = remove( rootfilename.Data() );
      }
      // It'd be proper to "extern int errno" and strerror() here,
      // but that doesn't seem very C++-ish.
      if (err) {
	QwWarning << "Couldn't" << action << rootfilename << QwLog::endl;
      } else {
	QwMessage << "Was able to" << action << rootfilename << QwLog::endl;
	QwMessage << "Root file is " << fPermanentName << QwLog::endl;
      }
    }
  }

  // Delete Qweak ROOT trees
  std::map< const std::string, std::vector<QwRootTree*> >::iterator map_iter;
  std::vector<QwRootTree*>::iterator vec_iter;
  for (map_iter = fTreeByName.begin(); map_iter != fTreeByName.end(); map_iter++) {
    for (vec_iter = map_iter->second.begin(); vec_iter != map_iter->second.end(); vec_iter++) {
      delete *vec_iter;
    }
  }
}

/**
 * Defines configuration options using QwOptions functionality.
 * @param options Options object
 */
void QwRootFile::DefineOptions(QwOptions &options)
{
  // Define the ROOT files directory
  options.AddOptions("Default options")
    ("rootfiles", po::value<std::string>()->default_value(fDefaultRootFileDir),
     "directory of the output ROOT files");

  // Define the ROOT filename stem
  options.AddOptions("Default options")
    ("rootfile-stem", po::value<std::string>()->default_value(fDefaultRootFileStem),
     "stem of the output ROOT filename");

  // Define the memory map option
  options.AddOptions()
    ("enable-mapfile", po::value<bool>()->default_bool_value(false),
     "enable output to memory-mapped file\n(likely requires circular-buffer too)");
  options.AddOptions()
    ("write-temporary-rootfiles", po::value<bool>()->default_bool_value(true),
     "When writing ROOT files, use the PID to create a temporary filename");

  // Define the histogram and tree options
  options.AddOptions("ROOT output options")
    ("disable-tree", po::value<std::vector<std::string>>()->composing(),
     "disable output to tree regex");
  options.AddOptions("ROOT output options")
    ("disable-trees", po::value<bool>()->default_bool_value(false),
     "disable output to all trees");
  options.AddOptions("ROOT output options")
    ("disable-histos", po::value<bool>()->default_bool_value(false),
     "disable output to all histograms");

  // Define the helicity window versus helicity pattern options
  options.AddOptions("ROOT output options")
    ("disable-mps-tree", po::value<bool>()->default_bool_value(false),
     "disable helicity window output");
  options.AddOptions("ROOT output options")
    ("disable-pair-tree", po::value<bool>()->default_bool_value(false),
     "disable helicity pairs output");
  options.AddOptions("ROOT output options")
    ("disable-hel-tree", po::value<bool>()->default_bool_value(false),
     "disable helicity pattern output");
  options.AddOptions("ROOT output options")
    ("disable-burst-tree", po::value<bool>()->default_bool_value(false),
     "disable burst tree");
  options.AddOptions("ROOT output options")
    ("disable-slow-tree", po::value<bool>()->default_bool_value(false),
     "disable slow control tree");

  // Define the tree output prescaling options
  options.AddOptions("ROOT output options")
    ("num-mps-accepted-events", po::value<int>()->default_value(0),
     "number of accepted consecutive MPS events");
  options.AddOptions("ROOT output options")
    ("num-mps-discarded-events", po::value<int>()->default_value(0),
     "number of discarded consecutive MPS events");
  options.AddOptions("ROOT output options")
    ("num-hel-accepted-events", po::value<int>()->default_value(0),
     "number of accepted consecutive pattern events");
  options.AddOptions("ROOT output options")
    ("num-hel-discarded-events", po::value<int>()->default_value(0),
     "number of discarded consecutive pattern events");
  options.AddOptions("ROOT output options")
    ("mapfile-update-interval", po::value<int>()->default_value(-1),
     "Events between a map file update");

  // Define the autoflush and autosave option (default values by ROOT)
  options.AddOptions("ROOT performance options")
    ("autoflush", po::value<int>()->default_value(0),
     "TTree autoflush");
  options.AddOptions("ROOT performance options")
    ("autosave", po::value<int>()->default_value(300000000),
     "TTree autosave");
  options.AddOptions("ROOT performance options")
    ("basket-size", po::value<int>()->default_value(16000),
     "TTree basket size");
  options.AddOptions("ROOT performance options")
    ("circular-buffer", po::value<int>()->default_value(0),
     "TTree circular buffer");
  options.AddOptions("ROOT performance options")
    ("compression-level", po::value<int>()->default_value(1),
     "TFile compression level");
}


/**
 * Parse the configuration options and store in class fields
 * @param options Options object
 */
void QwRootFile::ProcessOptions(QwOptions &options)
{
  // Option 'rootfiles' to specify ROOT files dir
  fRootFileDir = TString(options.GetValue<std::string>("rootfiles"));

  // Option 'root-stem' to specify ROOT file stem
  fRootFileStem = TString(options.GetValue<std::string>("rootfile-stem"));

  // Option 'mapfile' to enable memory-mapped ROOT file
  fEnableMapFile = options.GetValue<bool>("enable-mapfile");
  fUseTemporaryFile = options.GetValue<bool>("write-temporary-rootfiles");

  // Options 'disable-trees' and 'disable-histos' for disabling
  // tree and histogram output
  auto v = options.GetValueVector<std::string>("disable-tree");
  std::for_each(v.begin(), v.end(), [&](const std::string& s){ this->DisableTree(s); });
  if (options.GetValue<bool>("disable-trees"))  DisableTree(".*");
  if (options.GetValue<bool>("disable-histos")) DisableHisto(".*");

  // Options 'disable-mps' and 'disable-hel' for disabling
  // helicity window and helicity pattern output
<<<<<<< HEAD
  if (options.GetValue<bool>("disable-mps-tree"))  DisableTree("evt");
  if (options.GetValue<bool>("disable-pair-tree"))  DisableTree("pr");
  if (options.GetValue<bool>("disable-hel-tree"))  DisableTree("mul");
  if (options.GetValue<bool>("disable-burst-tree"))  DisableTree("burst");
  if (options.GetValue<bool>("disable-slow-tree")) DisableTree("slow");
=======
  if (options.GetValue<bool>("disable-mps-tree"))  DisableTree("^evt$");
  if (options.GetValue<bool>("disable-pair-tree"))  DisableTree("^pr$");
  if (options.GetValue<bool>("disable-hel-tree"))  DisableTree("^mul$");
  if (options.GetValue<bool>("disable-burst-tree"))  DisableTree("^burst$");
  if (options.GetValue<bool>("disable-slow-tree")) DisableTree("^slow$");
>>>>>>> f4a1aa1c

  // Options 'num-accepted-events' and 'num-discarded-events' for
  // prescaling of the tree output
  fNumMpsEventsToSave = options.GetValue<int>("num-mps-accepted-events");
  fNumMpsEventsToSkip = options.GetValue<int>("num-mps-discarded-events");
  fNumHelEventsToSave = options.GetValue<int>("num-mps-accepted-events");
  fNumHelEventsToSkip = options.GetValue<int>("num-mps-discarded-events");

  // Update interval for the map file
  fCircularBufferSize = options.GetValue<int>("circular-buffer");
  fUpdateInterval = options.GetValue<int>("mapfile-update-interval");
  fCompressionLevel = options.GetValue<int>("compression-level");
  fBasketSize = options.GetValue<int>("basket-size");

  // Autoflush and autosave
  fAutoFlush = options.GetValue<int>("autoflush");
  if ((ROOT_VERSION_CODE < ROOT_VERSION(5,26,00)) && fAutoFlush != -30000000){
    QwMessage << QwLog::endl;
    QwWarning << "QwRootFile::ProcessOptions:  "
              << "The 'autoflush' flag is not supported by ROOT version "
              << ROOT_RELEASE
              << QwLog::endl;
  }
  fAutoSave  = options.GetValue<int>("autosave");
  return;
}

/**
 * Determine whether the rootfile object has any non-empty trees or
 * histograms.
 */
Bool_t QwRootFile::HasAnyFilled(void) {
  return this->HasAnyFilled(fRootFile);
}
Bool_t QwRootFile::HasAnyFilled(TDirectory* d) {
  if (!d) return false;
  TList* l = d->GetListOfKeys();

  for( int i=0; i < l->GetEntries(); ++i) {
    const char* name = l->At(i)->GetName();
    TObject* obj = d->FindObjectAny(name);

    // Objects which can't be found don't count.
    if (!obj) continue;

    // Lists of parameter files, map files, and job conditions don't count.
    if ( TString(name).Contains("parameter_file") ) continue;
    if ( TString(name).Contains("mapfile") ) continue;
    if ( TString(name).Contains("_condition") ) continue;
    //  The EPICS tree doesn't count
    if ( TString(name).Contains("slow") ) continue;

    // Recursively check subdirectories.
    if (obj->IsA()->InheritsFrom( "TDirectory" ))
      if (this->HasAnyFilled( (TDirectory*)obj )) return true;

    if (obj->IsA()->InheritsFrom( "TTree" ))
      if ( ((TTree*) obj)->GetEntries() ) return true;

    if (obj->IsA()->InheritsFrom( "TH1" ))
      if ( ((TH1*) obj)->GetEntries() ) return true;
  }

  return false;
}<|MERGE_RESOLUTION|>--- conflicted
+++ resolved
@@ -260,19 +260,11 @@
 
   // Options 'disable-mps' and 'disable-hel' for disabling
   // helicity window and helicity pattern output
-<<<<<<< HEAD
-  if (options.GetValue<bool>("disable-mps-tree"))  DisableTree("evt");
-  if (options.GetValue<bool>("disable-pair-tree"))  DisableTree("pr");
-  if (options.GetValue<bool>("disable-hel-tree"))  DisableTree("mul");
-  if (options.GetValue<bool>("disable-burst-tree"))  DisableTree("burst");
-  if (options.GetValue<bool>("disable-slow-tree")) DisableTree("slow");
-=======
   if (options.GetValue<bool>("disable-mps-tree"))  DisableTree("^evt$");
   if (options.GetValue<bool>("disable-pair-tree"))  DisableTree("^pr$");
   if (options.GetValue<bool>("disable-hel-tree"))  DisableTree("^mul$");
   if (options.GetValue<bool>("disable-burst-tree"))  DisableTree("^burst$");
   if (options.GetValue<bool>("disable-slow-tree")) DisableTree("^slow$");
->>>>>>> f4a1aa1c
 
   // Options 'num-accepted-events' and 'num-discarded-events' for
   // prescaling of the tree output
