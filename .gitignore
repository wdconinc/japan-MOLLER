# Prerequisites
*.d

# Compiled Object files
*.slo
*.lo
*.o
*.obj

# Precompiled Headers
*.gch
*.pch

# Compiled Dynamic libraries
*.so
*.dylib
*.dll

# Fortran module files
*.mod
*.smod

# Compiled Static libraries
*.lai
*.la
*.a
*.lib

# Executables
*.exe
*.out
*.app

# Directories
build
output
<<<<<<< HEAD

#tmp files
*~
=======
Doxygen/html
>>>>>>> adac4f86
<|MERGE_RESOLUTION|>--- conflicted
+++ resolved
@@ -34,10 +34,7 @@
 # Directories
 build
 output
-<<<<<<< HEAD
+Doxygen/html
 
 #tmp files
-*~
-=======
-Doxygen/html
->>>>>>> adac4f86
+*~