/**
 *  \file   QwRunCondition.cc
 *  \brief  
 *  \author jhlee@jlab.org
 *  \date   Thursday, September  9 21:42:26 EDT 2010
 */

#include "QwRunCondition.h"
<<<<<<< HEAD
//#include "QwSVNVersion.h"
=======
#include "gitinfo.hh"
>>>>>>> ab5e924f

const Int_t QwRunCondition::fCharLength = 127;

QwRunCondition::QwRunCondition(Int_t argc, Char_t* argv[], TString name)
{

  fROCFlagFileName = "qwvmets.flags";

  fRunConditionList = new TList;
  fRunConditionList -> SetOwner(true);
  this->SetArgs(argc, argv);
  this->SetName(name);

}


QwRunCondition::~QwRunCondition()
{
  if(fRunConditionList) delete fRunConditionList;
}


void
QwRunCondition::SetArgs(Int_t argc, Char_t* argv[])
{

  // get ROOT release version, date, svn revision and branch
  // TROOT.h (ROOT)
  TString root_version = gROOT->GetVersion();
  root_version += ", Date : ";
  root_version += gROOT->GetVersionDate();
#if ROOT_VERSION_CODE < ROOT_VERSION(6,0,0)
  root_version += ", SVN : ";
  root_version += gROOT->GetSvnRevision();
  root_version += " ";   
  root_version += gROOT->GetSvnBranch();
#else // ROOT_VERSION_CODE >= ROOT_VERSION(6,0,0)
  root_version += ", GIT : ";
  root_version += gROOT->GetGitCommit();
  root_version += " ";
  root_version += gROOT->GetGitBranch();
#endif

  // get hostname and user name
  char host_string[fCharLength];
  char user_string[fCharLength];

  gethostname(host_string, fCharLength);
  getlogin_r (user_string, fCharLength);

  TString host_name = host_string;
  TString user_name = user_string;

  // get program name and its arguments (options)
  TString program_name = argv[0];
  TString argv_list;
  for (Int_t i=1; i<argc; i++) argv_list += argv[i];

  // get current time when a ROOT file is created
  TTimeStamp time_stamp;
  TString current_time = time_stamp.AsString("l"); // local time

<<<<<<< HEAD
  // get svn revision, url, and last changed revision
  // QwSVNVersion.h (GNUmakefile)
  TString svn_revision;
  TString svn_url;
  TString svn_lc_revision;
  //  svn_revision    = QWANA_SVN_REVISION;
  //  svn_url         = QWANA_SVN_URL;
  //  svn_lc_revision = QWANA_SVN_LASTCHANGEDREVISION;
=======
  // source code information ~ git
  char gitInfo[__GITMAXINFO_SIZE];
  gitInfo[0]='\0';
  strcpy(gitInfo,gGitInfoStr);
>>>>>>> ab5e924f

  // get current ROC flags 
  TString roc_flags;
  // if one of the cdaq cluster AND the user must be a "cdaq", 
  if( (host_name.Contains("cdaql")) and (not user_name.CompareTo("cdaq", TString::kExact)) )  {
    roc_flags = this->GetROCFlags();
  }
  else {
    roc_flags = "Invalid, because the system is not cdaqlx and the user is not cdaq.";
  }
    

  // insert some comments at the beginning of strings...
  root_version.Insert   (0, "ROOT Version : ");
  current_time.Insert   (0, "ROOT file creating time : ");
  host_name.Insert      (0, "ROOT file created on Hostname : ");
  user_name.Insert      (0, "ROOT file created by the user : ");

  program_name.Insert   (0, "QwAnalyzer Name : ");
  argv_list.Insert      (0, "QwAnalyzer Options : ");
<<<<<<< HEAD
  //  svn_revision.Insert   (0, "QwAnalyzer SVN Revision : ");
  //  svn_url.Insert        (0, "QwAnalyzer SVN URL : ");
  //  svn_lc_revision.Insert(0, "QwAnalyzer SVN Last Changed Revision : ");
=======
>>>>>>> ab5e924f

  roc_flags.Insert      (0, "DAQ ROC flags when QwAnalyzer runs : ");

  // add them into list to be returned to main program.

  this -> Add(root_version);
  this -> Add(program_name);
  this -> Add(host_name);
  this -> Add(user_name);
  this -> Add(argv_list);
  this -> Add(current_time);
  this -> Add(gitInfo);
  this -> Add(roc_flags);

  return;
}


void
QwRunCondition::Add(TString in)
{
  fRunConditionList -> AddLast(new TObjString(in));
  return;
}


TList *
QwRunCondition::Get()
{
  return fRunConditionList;
}



TString
QwRunCondition::GetName()
{
  TString name = fRunConditionList->GetName();
  return name;
}


void
QwRunCondition::SetName(TString name)
{
  fRunConditionList->SetName(name);
  return;
}



TString
QwRunCondition::GetROCFlags()
{
  
  Bool_t local_debug = false;
  TString flags;

  std::ifstream flag_file;
  flag_file.clear();
  
  fROCFlagFileName.Insert(0, "/home/cdaq/qweak/Settings/");

  flag_file.open(fROCFlagFileName);

  if(not flag_file.is_open()) {
    std::cout << "There is no flag file, which you try to access "
	      << fROCFlagFileName  
	      << std::endl;
    flags = fROCFlagFileName;
    flags += " is not found";

  }
  else {
    while (not flag_file.eof() ) 
      {
	TString line;
	line.ReadLine(flag_file);   
	if(not line.IsNull()) {
	  if(local_debug) { 
	    std::cout << line << std::endl;
	  }
	  if(not line.Contains(";")) {
	    flags = line;
	  }
	} // if(not line.IsNull()) {
      } //   while (not flag_file.eof() ) {
  }
  flag_file.close();

  return flags;

}<|MERGE_RESOLUTION|>--- conflicted
+++ resolved
@@ -6,11 +6,7 @@
  */
 
 #include "QwRunCondition.h"
-<<<<<<< HEAD
-//#include "QwSVNVersion.h"
-=======
 #include "gitinfo.hh"
->>>>>>> ab5e924f
 
 const Int_t QwRunCondition::fCharLength = 127;
 
@@ -73,21 +69,10 @@
   TTimeStamp time_stamp;
   TString current_time = time_stamp.AsString("l"); // local time
 
-<<<<<<< HEAD
-  // get svn revision, url, and last changed revision
-  // QwSVNVersion.h (GNUmakefile)
-  TString svn_revision;
-  TString svn_url;
-  TString svn_lc_revision;
-  //  svn_revision    = QWANA_SVN_REVISION;
-  //  svn_url         = QWANA_SVN_URL;
-  //  svn_lc_revision = QWANA_SVN_LASTCHANGEDREVISION;
-=======
   // source code information ~ git
   char gitInfo[__GITMAXINFO_SIZE];
   gitInfo[0]='\0';
   strcpy(gitInfo,gGitInfoStr);
->>>>>>> ab5e924f
 
   // get current ROC flags 
   TString roc_flags;
@@ -108,12 +93,6 @@
 
   program_name.Insert   (0, "QwAnalyzer Name : ");
   argv_list.Insert      (0, "QwAnalyzer Options : ");
-<<<<<<< HEAD
-  //  svn_revision.Insert   (0, "QwAnalyzer SVN Revision : ");
-  //  svn_url.Insert        (0, "QwAnalyzer SVN URL : ");
-  //  svn_lc_revision.Insert(0, "QwAnalyzer SVN Last Changed Revision : ");
-=======
->>>>>>> ab5e924f
 
   roc_flags.Insert      (0, "DAQ ROC flags when QwAnalyzer runs : ");
 
