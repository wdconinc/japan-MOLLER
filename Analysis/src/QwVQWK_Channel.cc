#include "QwVQWK_Channel.h"
 
// System headers
#include <stdexcept>

// Qweak headers
#include "QwLog.h"
#include "QwUnits.h"
#include "QwBlinder.h"
#include "QwHistogramHelper.h"
#ifdef __USE_DATABASE__
#include "QwDBInterface.h"
#endif

const Bool_t QwVQWK_Channel::kDEBUG = kFALSE;

const Int_t  QwVQWK_Channel::kWordsPerChannel = 6;
const Int_t  QwVQWK_Channel::kMaxChannels     = 8;

const Double_t QwVQWK_Channel::kTimePerSample = 2.0 * Qw::us;

/*!  Conversion factor to translate the average bit count in an ADC
 *   channel into average voltage.
 *   The base factor is roughly 76 uV per count, and zero counts corresponds
 *   to zero voltage.
 *   Store as the exact value for 20 V range, 18 bit ADC.
 */
const Double_t QwVQWK_Channel::kVQWK_VoltsPerBit = (20./(1<<18));

/*!  Static member function to return the word offset within a data buffer
 *   given the module number index and the channel number index.
 *   @param moduleindex   Module index within this buffer; counts from zero
 *   @param channelindex  Channel index within this module; counts from zero
 *   @return   The number of words offset to the beginning of this
 *             channel's data from the beginning of the VQWK buffer.
 */
Int_t QwVQWK_Channel::GetBufferOffset(Int_t moduleindex, Int_t channelindex){
    Int_t offset = -1;
    if (moduleindex<0 ){
      QwError << "QwVQWK_Channel::GetBufferOffset:  Invalid module index,"
              << moduleindex
              << ".  Must be zero or greater."
              << QwLog::endl;
    } else if (channelindex<0 || channelindex>kMaxChannels){
      QwError << "QwVQWK_Channel::GetBufferOffset:  Invalid channel index,"
              << channelindex
              << ".  Must be in range [0," << kMaxChannels << "]."
              << QwLog::endl;
    } else {
      offset = ( (moduleindex * kMaxChannels) + channelindex )
        * kWordsPerChannel;
    }
    return offset;
  }


/********************************************************/
Int_t QwVQWK_Channel::ApplyHWChecks()
{
  Bool_t fEventIsGood=kTRUE;
  Bool_t bStatus;
  if (bEVENTCUTMODE>0){//Global switch to ON/OFF event cuts set at the event cut file

    if (bDEBUG)
      QwWarning<<" QwQWVK_Channel "<<GetElementName()<<"  "<<GetNumberOfSamples()<<QwLog::endl;

    // Sample size check
    bStatus = MatchNumberOfSamples(fNumberOfSamples_map);//compare the default sample size with no.of samples read by the module
    if (!bStatus) {
      fErrorFlag |= kErrorFlag_sample;
    }

    // Check SW and HW return the same sum
    bStatus = (GetRawHardwareSum() == GetRawSoftwareSum());
    //fEventIsGood = bStatus;
    if (!bStatus) {
      fErrorFlag |= kErrorFlag_SW_HW;
    }



    //check sequence number
    fSequenceNo_Prev++;
    if (fSequenceNo_Counter==0 || GetSequenceNumber()==0){//starting the data run
      fSequenceNo_Prev=GetSequenceNumber();
    }

    if (!MatchSequenceNumber(fSequenceNo_Prev)){//we have a sequence number error
      fEventIsGood=kFALSE;
      fErrorFlag|=kErrorFlag_Sequence;
      if (bDEBUG)       QwWarning<<" QwQWVK_Channel "<<GetElementName()<<" Sequence number previous value = "<<fSequenceNo_Prev<<" Current value= "<< GetSequenceNumber()<<QwLog::endl;
    }

    fSequenceNo_Counter++;

    //Checking for HW_sum is returning same value.
    if (fPrev_HardwareBlockSum != GetRawHardwareSum()){
      //std::cout<<" BCM hardware sum is different  "<<std::endl;
      fPrev_HardwareBlockSum = GetRawHardwareSum();
      fADC_Same_NumEvt=0;
    }else
      fADC_Same_NumEvt++;//hw_sum is same increment the counter

    //check for the hw_sum is giving the same value
    if (fADC_Same_NumEvt>0){//we have ADC stuck with same value
      if (bDEBUG) QwWarning<<" BCM hardware sum is same for more than  "<<fADC_Same_NumEvt<<" time consecutively  "<<QwLog::endl;
      fErrorFlag|=kErrorFlag_SameHW;
    }

    //check for the hw_sum is zero
    if (GetRawHardwareSum()==0){
      fErrorFlag|=kErrorFlag_ZeroHW;
    }
    if (!fEventIsGood)    
      fSequenceNo_Counter=0;//resetting the counter after ApplyHWChecks() a failure

    if ((TMath::Abs(GetRawHardwareSum())*kVQWK_VoltsPerBit/fNumberOfSamples) > GetVQWKSaturationLimt()){
      if (bDEBUG) 
        QwWarning << this->GetElementName()<<" "<<GetRawHardwareSum() << "Saturating VQWK invoked! " <<TMath::Abs(GetRawHardwareSum())*kVQWK_VoltsPerBit/fNumberOfSamples<<" Limit "<<GetVQWKSaturationLimt() << QwLog::endl;
      fErrorFlag|=kErrorFlag_VQWK_Sat; 
    }

  }
  else {
    fGoodEventCount = 1;
    fErrorFlag = 0;
  }

  return fErrorFlag;
}


/********************************************************/
void QwVQWK_Channel::IncrementErrorCounters(){
  if ( (kErrorFlag_sample &  fErrorFlag)==kErrorFlag_sample)
    fErrorCount_sample++; //increment the hw error counter
  if ( (kErrorFlag_SW_HW &  fErrorFlag)==kErrorFlag_SW_HW)
    fErrorCount_SW_HW++; //increment the hw error counter
  if ( (kErrorFlag_Sequence &  fErrorFlag)==kErrorFlag_Sequence)
    fErrorCount_Sequence++; //increment the hw error counter
  if ( (kErrorFlag_SameHW &  fErrorFlag)==kErrorFlag_SameHW)
    fErrorCount_SameHW++; //increment the hw error counter
  if ( (kErrorFlag_ZeroHW &  fErrorFlag)==kErrorFlag_ZeroHW)
    fErrorCount_ZeroHW++; //increment the hw error counter
  if ( (kErrorFlag_VQWK_Sat &  fErrorFlag)==kErrorFlag_VQWK_Sat)
    fErrorCount_HWSat++; //increment the hw saturation error counter
  if ( ((kErrorFlag_EventCut_L &  fErrorFlag)==kErrorFlag_EventCut_L) 
       || ((kErrorFlag_EventCut_U &  fErrorFlag)==kErrorFlag_EventCut_U)){
    fNumEvtsWithEventCutsRejected++; //increment the event cut error counter
  }
}

/********************************************************/

void QwVQWK_Channel::InitializeChannel(TString name, TString datatosave)
{
  SetElementName(name);
  SetDataToSave(datatosave);
  SetNumberOfDataWords(6);
  SetNumberOfSubElements(5);

  kFoundPedestal = 0;
  kFoundGain = 0;

  fPedestal            = 0.0;
  fCalibrationFactor   = 1.0;

  fBlocksPerEvent      = 4;

  fTreeArrayIndex      = 0;
  fTreeArrayNumEntries = 0;

  ClearEventData();

  fPreviousSequenceNumber = 0;
  fNumberOfSamples_map    = 0;
  fNumberOfSamples        = 0;

  // Use internal random variable by default
  fUseExternalRandomVariable = false;

  // Mock drifts
  fMockDriftAmplitude.clear();
  fMockDriftFrequency.clear();
  fMockDriftPhase.clear();

  // Mock asymmetries
  fMockAsymmetry     = 0.0;
  fMockGaussianMean  = 0.0;
  fMockGaussianSigma = 0.0;

  // Event cuts
  fULimit=0;
  fLLimit=0;
  fNumEvtsWithEventCutsRejected = 0;

  fErrorFlag=0;               //Initialize the error flag
  fErrorConfigFlag=0;         //Initialize the error config. flag

  //init error counters//
  fErrorCount_sample     = 0;
  fErrorCount_SW_HW      = 0;
  fErrorCount_Sequence   = 0;
  fErrorCount_SameHW     = 0;
  fErrorCount_ZeroHW     = 0;
  fErrorCount_HWSat      = 0;

  fADC_Same_NumEvt       = 0;
  fSequenceNo_Prev       = 0;
  fSequenceNo_Counter    = 0;
  fPrev_HardwareBlockSum = 0.0;

  fGoodEventCount        = 0;

  bEVENTCUTMODE          = 0;

  //std::cout<< "name = "<<name<<" error count same _HW = "<<fErrorCount_SameHW <<std::endl;
  return;
}

/********************************************************/

void QwVQWK_Channel::InitializeChannel(TString subsystem, TString instrumenttype, TString name, TString datatosave){
  InitializeChannel(name,datatosave);
  SetSubsystemName(subsystem);
  SetModuleType(instrumenttype);
  //PrintInfo();
}

void QwVQWK_Channel::LoadChannelParameters(QwParameterFile &paramfile){
  UInt_t value = 0;
  if (paramfile.ReturnValue("sample_size",value)){
    SetDefaultSampleSize(value);
  } else {
    QwWarning << "VQWK Channel "
              << GetElementName()
              << " cannot set the default sample size."
              << QwLog::endl;
  }
};


void QwVQWK_Channel::ClearEventData()
{
  for (Int_t i = 0; i < fBlocksPerEvent; i++) {
    fBlock_raw[i] = 0;
    fBlock[i] = 0.0;
    fBlockM2[i] = 0.0;
    fBlockError[i] = 0.0;
  }
  fHardwareBlockSum_raw = 0;
  fSoftwareBlockSum_raw = 0;
  fHardwareBlockSum   = 0.0;
  fHardwareBlockSumM2 = 0.0;
  fHardwareBlockSumError = 0.0;
  fSequenceNumber   = 0;
  fNumberOfSamples  = 0;
  fGoodEventCount   = 0;
  fErrorFlag=0;
  return;
}

void QwVQWK_Channel::RandomizeEventData(int helicity, double time)
{
  //std::cout << "In channel: " << GetElementName() << std::endl;
  // The blocks are assumed to be independent measurements
  // Double_t* block = new Double_t[fBlocksPerEvent];
  //  Double_t sqrt_fBlocksPerEvent = 0.0;
  // sqrt_fBlocksPerEvent = sqrt(fBlocksPerEvent);

  // Calculate drift (if time is not specified, it stays constant at zero)
  Double_t drift = 0.0;
  for (UInt_t i = 0; i < fMockDriftFrequency.size(); i++) {
    drift += fMockDriftAmplitude[i] * sin(2.0 * Qw::pi * fMockDriftFrequency[i] * time + fMockDriftPhase[i]);
  }
  // Calculate signal
  fHardwareBlockSum = 0.0;
  fHardwareBlockSumM2 = 0.0; // second moment is zero for single events

  for (Int_t i = 0; i < fBlocksPerEvent; i++) {
    double tmpvar = GetRandomValue();
    fBlock[i] = fMockGaussianMean + drift;
    if (fCalcMockDataAsDiff) {
      fBlock[i] += helicity*fMockAsymmetry;
    } else {
      fBlock[i] *= 1.0 + helicity*fMockAsymmetry;
    }
    fBlock[i] += fMockGaussianSigma*tmpvar;
/*    
    fBlock[i] = //GetRandomValue();
     fMockGaussianMean * (1 + helicity * fMockAsymmetry) 
      + fMockGaussianSigma*sqrt(fBlocksPerEvent) * tmpvar
      + drift; */

    fBlockM2[i] = 0.0; // second moment is zero for single events
    fHardwareBlockSum += fBlock[i];

/*        std::cout << "In RandomizeEventData: " << tmpvar << " " << fMockGaussianMean << " "<<  (1 + helicity * fMockAsymmetry) << " "
                  << fMockGaussianSigma << " " << fMockGaussianSigma*tmpvar << " "
                  << drift << " " << block[i] << std::endl; */
  }
  fHardwareBlockSum /= fBlocksPerEvent;
  fSequenceNumber = 0;
  fNumberOfSamples = fNumberOfSamples_map;
  //  SetEventData(block);
  //  delete block;
  return;
}

void QwVQWK_Channel::SmearByResolution(double resolution){

  fHardwareBlockSum   = 0.0;
  fHardwareBlockSumM2 = 0.0; // second moment is zero for single events
  for (Int_t i = 0; i < fBlocksPerEvent; i++) {
    // std::cout << i << " " << fBlock[i] << "->";
    //std::cout << "resolution = " << resolution << "\t for channel \t" << GetElementName() << std::endl;
    fBlock[i] += resolution*sqrt(fBlocksPerEvent) * GetRandomValue();
    // std::cout << fBlock[i] << ": ";
    fBlockM2[i] = 0.0; // second moment is zero for single events
    fHardwareBlockSum += fBlock[i];
  }
  // std::cout << std::endl;
  fHardwareBlockSum /= fBlocksPerEvent;

  fNumberOfSamples = fNumberOfSamples_map;
  // SetRawEventData();
  return;
}

void QwVQWK_Channel::SetHardwareSum(Double_t hwsum, UInt_t sequencenumber)
{
  Double_t* block = new Double_t[fBlocksPerEvent];
  for (Int_t i = 0; i < fBlocksPerEvent; i++){
    block[i] = hwsum / fBlocksPerEvent;
  }
  SetEventData(block);
  delete block;
  return;
}


// SetEventData() is used by the mock data generator to turn "model"
// data values into their equivalent raw data.  It should be used
// nowhere else.  -- pking, 2010-09-16

void QwVQWK_Channel::SetEventData(Double_t* block, UInt_t sequencenumber)
{
  fHardwareBlockSum = 0.0;
  fHardwareBlockSumM2 = 0.0; // second moment is zero for single events
  for (Int_t i = 0; i < fBlocksPerEvent; i++) {
    fBlock[i] = block[i];
    fBlockM2[i] = 0.0; // second moment is zero for single events
    fHardwareBlockSum += block[i];
  }
  fHardwareBlockSum /= fBlocksPerEvent;

  fSequenceNumber = sequencenumber;
  fNumberOfSamples = fNumberOfSamples_map;

//  Double_t thispedestal = 0.0;
//  thispedestal = fPedestal * fNumberOfSamples;

  SetRawEventData();
  return;
}

void QwVQWK_Channel::SetRawEventData(){
  fNumberOfSamples = fNumberOfSamples_map;
  fHardwareBlockSum_raw = 0;
//  Double_t hwsum_test = 0.0;
//  std::cout <<  "*******In QwVQWK_Channel::SetRawEventData for channel:\t" << this->GetElementName() << std::endl;
  for (Int_t i = 0; i < fBlocksPerEvent; i++) 
    {
     //  The raw data is decoded ino calibated values with the following (in ProcessEvent()):
     //      fBlock[i] = fCalibrationFactor * ( (1.0 * fBlock_raw[i] * fBlocksPerEvent / fNumberOfSamples) - fPedestal );
     //  We should invert that function here:
/*     if (fBlock[i]<-10.0 || fBlock[i]>+10.0)
        QwError << "In QwVQWK_Channel::SetRawEventData for channel:\t" << this->GetElementName() << ", Block " << i << " is out of range (-10 V,+10V):" << fBlock[i] << QwLog::endl;
*/
     fBlock_raw[i] = Int_t((fBlock[i] / fCalibrationFactor + fPedestal) * fNumberOfSamples / (fBlocksPerEvent * 1.0));
     fHardwareBlockSum_raw += fBlock_raw[i];
     //hwsum_test +=fBlock[i] /(fBlocksPerEvent * 1.0);

     
  //   fBlock[i] = fCalibrationFactor * ((1.0 * fBlock_raw[i] * fBlocksPerEvent / fNumberOfSamples) - fPedestal);
  //   fHardwareBlockSum += fBlock[i];

     /* std::cout << "\t fBlock[i] = "                                        << std::setprecision(6) << fBlock[i]                                                                                 << "\n"
               << "\t fCalibrationFactor = "                               << fCalibrationFactor                                                                        << "\n"
               << "\t fPedestal = "                                        << fPedestal                                                                                 << "\n"
               << "\t fNumberOfSamples = "                                 << fNumberOfSamples                                                                          << "\n"
               << "\t fBlocksPerEvent = "                                  << fBlocksPerEvent                                                                           << "\n"
               << "\t fBlock[i] / fCalibrationFactor + fPedestal = "       << fBlock[i] / fCalibrationFactor + fPedestal                                                << "\n"
               << "\t That * fNumberOfSamples / (fBlocksPerEvent * 1) = "  << (fBlock[i] / fCalibrationFactor + fPedestal) * fNumberOfSamples / (fBlocksPerEvent * 1.0) << "\n"
               << "\t fBlock_raw[i] = "                                    << fBlock_raw[i]                                                                             << "\n"
               << "\t fHardwareBlockSum_raw = "                            << fHardwareBlockSum_raw                                                                     << "\n"
               << std::endl;
      */
    }

/*  std::cout << "fBlock[0] = " << std::setprecision(16) << fBlock[0] << std::endl
            << "fBlockraw[0] after calib: " << fCalibrationFactor * ((1.0 * fBlock_raw[0] * fBlocksPerEvent / fNumberOfSamples) - fPedestal) << std::endl;

  std::cout << "fHardwareBlockSum = " << std::setprecision(8) << fHardwareBlockSum << std::endl;
  std::cout << "hwsum_test = " << std::setprecision(8) << hwsum_test << std::endl;
  std::cout << "fHardwareBlockSum_raw = " << std::setprecision(8) << fHardwareBlockSum_raw << std::endl;
  std::cout << "fHardwareBlockSum_Raw after calibration = " << fCalibrationFactor * ((1.0 * fHardwareBlockSum_raw / fNumberOfSamples) - fPedestal) << std::endl;
*/

  fSoftwareBlockSum_raw = fHardwareBlockSum_raw;

  return;
}

void QwVQWK_Channel::EncodeEventData(std::vector<UInt_t> &buffer)
{
  Long_t localbuf[6] = {0};

  if (IsNameEmpty()) {
    //  This channel is not used, but is present in the data stream.
    //  Skip over this data.
  } else {
    //    localbuf[4] = 0;
    for (Int_t i = 0; i < 4; i++) {
      localbuf[i] = fBlock_raw[i];
      //        localbuf[4] += localbuf[i]; // fHardwareBlockSum_raw
    }
    // The following causes many rounding errors and skips due to the check
    // that fHardwareBlockSum_raw == fSoftwareBlockSum_raw in IsGoodEvent().
    localbuf[4] = fHardwareBlockSum_raw;
    localbuf[5] = (fNumberOfSamples << 16 & 0xFFFF0000)
                | (fSequenceNumber  << 8  & 0x0000FF00);

    for (Int_t i = 0; i < 6; i++){
        buffer.push_back(localbuf[i]);
    }
  }
}



Int_t QwVQWK_Channel::ProcessEvBuffer(UInt_t* buffer, UInt_t num_words_left, UInt_t index)
{
  UInt_t words_read = 0;
  UInt_t localbuf[kWordsPerChannel] = {0};
  // The conversion from UInt_t to Double_t discards the sign, so we need an intermediate
  // static_cast from UInt_t to Int_t.
  Int_t localbuf_signed[kWordsPerChannel] = {0};

  if (IsNameEmpty()){
    //  This channel is not used, but is present in the data stream.
    //  Skip over this data.
    words_read = fNumberOfDataWords;
  } else if (num_words_left >= fNumberOfDataWords)
    {
      for (Int_t i=0; i<kWordsPerChannel; i++){
        localbuf[i] = buffer[i];
        localbuf_signed[i] = static_cast<Int_t>(localbuf[i]);
      }

      fSoftwareBlockSum_raw = 0;
      for (Int_t i=0; i<fBlocksPerEvent; i++){
        fBlock_raw[i] = localbuf_signed[i];
        fSoftwareBlockSum_raw += fBlock_raw[i];
      }
      fHardwareBlockSum_raw = localbuf_signed[4];

      /*  Permanent change in the structure of the 6th word of the ADC readout.
       *  The upper 16 bits are the number of samples, and the upper 8 of the
       *  lower 16 are the sequence number.  This matches the structure of
       *  the ADC readout in block read mode, and now also in register read mode.
       *  P.King, 2007sep04.
       */
      fSequenceNumber   = (localbuf[5]>>8)  & 0xFF;
      fNumberOfSamples  = (localbuf[5]>>16) & 0xFFFF;

      words_read = fNumberOfDataWords;

    } else
      {
        std::cerr << "QwVQWK_Channel::ProcessEvBuffer: Not enough words!"
                  << std::endl;
      }
  return words_read;
}



void QwVQWK_Channel::ProcessEvent()
{
  if (fNumberOfSamples == 0 && fHardwareBlockSum_raw == 0) {
    //  There isn't valid data for this channel.  Just flag it and
    //  move on.
    for (Int_t i = 0; i < fBlocksPerEvent; i++) {
      fBlock[i] = 0.0;
      fBlockM2[i] = 0.0;
    }
    fHardwareBlockSum = 0.0;
    fHardwareBlockSumM2 = 0.0;
    fErrorFlag |= kErrorFlag_sample;
  } else if (fNumberOfSamples == 0) {
    //  This is probably a more serious problem.
    QwWarning << "QwVQWK_Channel::ProcessEvent:  Channel "
              << this->GetElementName().Data()
              << " has fNumberOfSamples==0 but has valid data in the hardware sum.  "
              << "Flag this as an error."
              << QwLog::endl;
    for (Int_t i = 0; i < fBlocksPerEvent; i++) {
      fBlock[i] = 0.0;
      fBlockM2[i] = 0.0;
    }
    fHardwareBlockSum = 0.0;
    fHardwareBlockSumM2 = 0.0;
    fErrorFlag|=kErrorFlag_sample;
  } else {
    for (Int_t i = 0; i < fBlocksPerEvent; i++) {
      fBlock[i] = fCalibrationFactor * ( (1.0 * fBlock_raw[i] * fBlocksPerEvent / fNumberOfSamples) - fPedestal );
      fBlockM2[i] = 0.0; // second moment is zero for single events
    }
    fHardwareBlockSum = fCalibrationFactor * ( (1.0 * fHardwareBlockSum_raw / fNumberOfSamples) - fPedestal );
    fHardwareBlockSumM2 = 0.0; // second moment is zero for single events
  }
  return;
}

Double_t QwVQWK_Channel::GetAverageVolts() const
{
  //Double_t avgVolts = (fBlock[0]+fBlock[1]+fBlock[2]+fBlock[3])*kVQWK_VoltsPerBit/fNumberOfSamples;
  Double_t avgVolts = fHardwareBlockSum * kVQWK_VoltsPerBit / fNumberOfSamples;
  //std::cout<<"QwVQWK_Channel::GetAverageVolts() = "<<avgVolts<<std::endl;
  return avgVolts;

}

void QwVQWK_Channel::PrintInfo() const
{
  std::cout<<"***************************************"<<"\n";
  std::cout<<"Subsystem "<<GetSubsystemName()<<"\n"<<"\n";
  std::cout<<"Beam Instrument Type: "<<GetModuleType()<<"\n"<<"\n";
  std::cout<<"QwVQWK channel: "<<GetElementName()<<"\n"<<"\n";
  std::cout<<"fPedestal= "<< fPedestal<<"\n";
  std::cout<<"fCalibrationFactor= "<<fCalibrationFactor<<"\n";
  std::cout<<"fBlocksPerEvent= "<<fBlocksPerEvent<<"\n"<<"\n";
  std::cout<<"fSequenceNumber= "<<fSequenceNumber<<"\n";
  std::cout<<"fNumberOfSamples= "<<fNumberOfSamples<<"\n";
  std::cout<<"fBlock_raw ";

  for (Int_t i = 0; i < fBlocksPerEvent; i++)
    std::cout << " : " << fBlock_raw[i];
  std::cout<<"\n";
  std::cout<<"fHardwareBlockSum_raw= "<<fHardwareBlockSum_raw<<"\n";
  std::cout<<"fSoftwareBlockSum_raw= "<<fSoftwareBlockSum_raw<<"\n";
  std::cout<<"fBlock ";
  for (Int_t i = 0; i < fBlocksPerEvent; i++)
    std::cout << " : " <<std::setprecision(8) << fBlock[i];
  std::cout << std::endl;

  std::cout << "fHardwareBlockSum = "<<std::setprecision(8) <<fHardwareBlockSum << std::endl;
  std::cout << "fHardwareBlockSumM2 = "<<fHardwareBlockSumM2 << std::endl;
  std::cout << "fHardwareBlockSumError = "<<fHardwareBlockSumError << std::endl;

  return;
}

void  QwVQWK_Channel::ConstructHistograms(TDirectory *folder, TString &prefix)
{
  //  If we have defined a subdirectory in the ROOT file, then change into it.
  if (folder != NULL) folder->cd();

  if (IsNameEmpty()){
    //  This channel is not used, so skip filling the histograms.
  } else {
    //  Now create the histograms.
    SetDataToSaveByPrefix(prefix);

    TString basename = prefix + GetElementName();

    if(fDataToSave==kRaw)
      {
        fHistograms.resize(8+2+1, NULL);
        size_t index=0;
        for (Int_t i=0; i<fBlocksPerEvent; i++){
          fHistograms[index]   = gQwHists.Construct1DHist(basename+Form("_block%d_raw",i));
          fHistograms[index+1] = gQwHists.Construct1DHist(basename+Form("_block%d",i));
          index += 2;
        }
        fHistograms[index]   = gQwHists.Construct1DHist(basename+Form("_hw_raw"));
        fHistograms[index+1] = gQwHists.Construct1DHist(basename+Form("_hw"));
        index += 2;
        fHistograms[index]   = gQwHists.Construct1DHist(basename+Form("_sw-hw_raw"));
      }
    else if(fDataToSave==kDerived)
      {
        fHistograms.resize(4+1+1, NULL);
        Int_t index=0;
        for (Int_t i=0; i<fBlocksPerEvent; i++){
          fHistograms[index] = gQwHists.Construct1DHist(basename+Form("_block%d",i));
          index += 1;
        }
        fHistograms[index] = gQwHists.Construct1DHist(basename+Form("_hw"));
        index += 1;
        fHistograms[index] = gQwHists.Construct1DHist(basename+Form("_dev_err"));
        index += 1;
      }
    else
      {
        // this is not recognized
      }

  }
}

void  QwVQWK_Channel::FillHistograms()
{
  Int_t index=0;
  
  if (IsNameEmpty())
    {
      //  This channel is not used, so skip creating the histograms.
    } else
      {
        if(fDataToSave==kRaw)
          {
            for (Int_t i=0; i<fBlocksPerEvent; i++)
              {
                if (fHistograms[index] != NULL && (fErrorFlag)==0)
                  fHistograms[index]->Fill(this->GetRawBlockValue(i));
                if (fHistograms[index+1] != NULL && (fErrorFlag)==0)
                  fHistograms[index+1]->Fill(this->GetBlockValue(i));
                index+=2;
              }
            if (fHistograms[index] != NULL && (fErrorFlag)==0)
              fHistograms[index]->Fill(this->GetRawHardwareSum());
            if (fHistograms[index+1] != NULL && (fErrorFlag)==0)
              fHistograms[index+1]->Fill(this->GetHardwareSum());
            index+=2;
            if (fHistograms[index] != NULL && (fErrorFlag)==0)
              fHistograms[index]->Fill(this->GetRawSoftwareSum()-this->GetRawHardwareSum());
          }
        else if(fDataToSave==kDerived)
          {
            for (Int_t i=0; i<fBlocksPerEvent; i++)
              {
                if (fHistograms[index] != NULL && (fErrorFlag)==0)
                  fHistograms[index]->Fill(this->GetBlockValue(i));
                index+=1;
              }
            if (fHistograms[index] != NULL && (fErrorFlag)==0)
              fHistograms[index]->Fill(this->GetHardwareSum());
            index+=1; 
            if (fHistograms[index] != NULL){
              if ( (kErrorFlag_sample &  fErrorFlag)==kErrorFlag_sample)
                fHistograms[index]->Fill(kErrorFlag_sample);
              if ( (kErrorFlag_SW_HW &  fErrorFlag)==kErrorFlag_SW_HW)
                fHistograms[index]->Fill(kErrorFlag_SW_HW);
              if ( (kErrorFlag_Sequence &  fErrorFlag)==kErrorFlag_Sequence)
                fHistograms[index]->Fill(kErrorFlag_Sequence);
              if ( (kErrorFlag_ZeroHW &  fErrorFlag)==kErrorFlag_ZeroHW)
                fHistograms[index]->Fill(kErrorFlag_ZeroHW);
              if ( (kErrorFlag_VQWK_Sat &  fErrorFlag)==kErrorFlag_VQWK_Sat)
                fHistograms[index]->Fill(kErrorFlag_VQWK_Sat);
              if ( (kErrorFlag_SameHW &  fErrorFlag)==kErrorFlag_SameHW)
                fHistograms[index]->Fill(kErrorFlag_SameHW);
            }
            
          }
 
    }
}

void  QwVQWK_Channel::ConstructBranchAndVector(TTree *tree, TString &prefix, std::vector<Double_t> &values)
{
  //  This channel is not used, so skip setting up the tree.
  if (IsNameEmpty()) return;

  //  Decide what to store based on prefix
  SetDataToSaveByPrefix(prefix);

  TString basename = prefix(0, (prefix.First("|") > 0)? prefix.First("|"): prefix.Length()) + GetElementName();
  fTreeArrayIndex  = values.size();

  TString list = "";

  bHw_sum =     gQwHists.MatchVQWKElementFromList(GetSubsystemName().Data(), GetModuleType().Data(), "hw_sum");
  bHw_sum_raw = gQwHists.MatchVQWKElementFromList(GetSubsystemName().Data(), GetModuleType().Data(), "hw_sum_raw");
  bBlock =     gQwHists.MatchVQWKElementFromList(GetSubsystemName().Data(), GetModuleType().Data(), "block");
  bBlock_raw = gQwHists.MatchVQWKElementFromList(GetSubsystemName().Data(), GetModuleType().Data(), "block_raw");
  bNum_samples = gQwHists.MatchVQWKElementFromList(GetSubsystemName().Data(), GetModuleType().Data(), "num_samples");
  bDevice_Error_Code = gQwHists.MatchVQWKElementFromList(GetSubsystemName().Data(), GetModuleType().Data(), "Device_Error_Code");
  bSequence_number = gQwHists.MatchVQWKElementFromList(GetSubsystemName().Data(), GetModuleType().Data(), "sequence_number");

  if (bHw_sum) {
    values.push_back(0.0);
    list += "hw_sum/D";
    if (fDataToSave == kMoments) {
      values.push_back(0.0);
      list += ":hw_sum_m2/D";
      values.push_back(0.0);
      list += ":hw_sum_err/D";
    }
  }

  if (bBlock) {
    values.push_back(0.0);
    list += ":block0/D";
    values.push_back(0.0);
    list += ":block1/D";
    values.push_back(0.0);
    list += ":block2/D";
    values.push_back(0.0);
    list += ":block3/D";
  }

  if (bNum_samples) {
    values.push_back(0.0);
    list += ":num_samples/D";
  }

  if (bDevice_Error_Code) {
    values.push_back(0.0);
    list += ":Device_Error_Code/D";
  }

  if (fDataToSave == kRaw) {
    if (bHw_sum_raw) {
      values.push_back(0.0);
      list += ":hw_sum_raw/D";
    }
    if (bBlock_raw) {
      values.push_back(0.0);
      list += ":block0_raw/D";
      values.push_back(0.0);
      list += ":block1_raw/D";
      values.push_back(0.0);
      list += ":block2_raw/D";
      values.push_back(0.0);
      list += ":block3_raw/D";
    }
    if (bSequence_number) {
      values.push_back(0.0);
      list += ":sequence_number/D";
    }
  }

  fTreeArrayNumEntries = values.size() - fTreeArrayIndex;

  if (gQwHists.MatchDeviceParamsFromList(basename.Data())
    && (bHw_sum || bBlock || bNum_samples || bDevice_Error_Code ||
        bHw_sum_raw || bBlock_raw || bSequence_number)) {

    // This is for the RT mode
    if (list == "hw_sum/D")
      list = basename+"/D";

    if (kDEBUG)
      QwMessage << "base name " << basename << " List " << list << QwLog::endl;

    tree->Branch(basename, &(values[fTreeArrayIndex]), list);
  }

  if (kDEBUG) {
    std::cerr << "QwVQWK_Channel::ConstructBranchAndVector: fTreeArrayIndex==" << fTreeArrayIndex
              << "; fTreeArrayNumEntries==" << fTreeArrayNumEntries
              << "; values.size()==" << values.size()
              << "; list==" << list
              << std::endl;
  }
}

void  QwVQWK_Channel::ConstructBranch(TTree *tree, TString &prefix)
{
  //  This channel is not used, so skip setting up the tree.
  if (IsNameEmpty()) return;

  TString basename = prefix + GetElementName();
  tree->Branch(basename,&fHardwareBlockSum,basename+"/D");
  if (kDEBUG){
    std::cerr << "QwVQWK_Channel::ConstructBranchAndVector: fTreeArrayIndex==" << fTreeArrayIndex
              << "; fTreeArrayNumEntries==" << fTreeArrayNumEntries
              << std::endl;
  }
}


void  QwVQWK_Channel::FillTreeVector(std::vector<Double_t> &values) const
{
  if (IsNameEmpty()) {
    //  This channel is not used, so skip filling the tree vector.
  } else if (fTreeArrayNumEntries <= 0) {
    if (bDEBUG) std::cerr << "QwVQWK_Channel::FillTreeVector:  fTreeArrayNumEntries=="
              << fTreeArrayNumEntries << std::endl;
  } else if (values.size() < fTreeArrayIndex+fTreeArrayNumEntries){
    if (bDEBUG) std::cerr << "QwVQWK_Channel::FillTreeVector:  values.size()=="
              << values.size()
              << "; fTreeArrayIndex+fTreeArrayNumEntries=="
              << fTreeArrayIndex+fTreeArrayNumEntries
              << std::endl;
  } else {

    UInt_t index = fTreeArrayIndex;

    // hw_sum
    if (bHw_sum) {
      values[index++] = this->GetHardwareSum();
      if (fDataToSave == kMoments) {
        values[index++] = this->GetHardwareSumM2();
        values[index++] = this->GetHardwareSumError();
      }
    }

    if (bBlock) {
      for (Int_t i = 0; i < fBlocksPerEvent; i++) {
        // blocki
        values[index++] = this->GetBlockValue(i);
      }
    }

    // num_samples
    if (bNum_samples)
      values[index++] =
          (fDataToSave == kMoments)? this->fGoodEventCount: this->fNumberOfSamples;

    // Device_Error_Code
    if (bDevice_Error_Code)
      values[index++] = this->fErrorFlag;

    if (fDataToSave == kRaw)
      {
        // hw_sum_raw
        if (bHw_sum_raw)
          values[index++] = this->GetRawHardwareSum();

        if (bBlock_raw) {
          for (Int_t i = 0; i < fBlocksPerEvent; i++) {
            // blocki_raw
            values[index++] = this->GetRawBlockValue(i);
          }
        }

        // sequence_number
        if (bSequence_number)
          values[index++] = this->fSequenceNumber;
      }
  }
}

// VQwDataElement& QwVQWK_Channel::operator= (const  VQwDataElement& data_value)
// {
//   QwVQWK_Channel * value;
//   value=(QwVQWK_Channel *)&data_value;
//   if(this ==value) return *this;

//   if (!IsNameEmpty())
//     {
//       for (Int_t i=0; i<fBlocksPerEvent; i++){
//         this->fBlock_raw[i] = value->fBlock_raw[i];
//         this->fBlock[i] = value->fBlock[i];
//         this->fBlockM2[i] = value->fBlockM2[i];
//       }
//       this->fHardwareBlockSum_raw = value->fHardwareBlockSum_raw;
//       this->fSoftwareBlockSum_raw = value->fSoftwareBlockSum_raw;
//       this->fHardwareBlockSum = value->fHardwareBlockSum;
//       this->fHardwareBlockSumM2 = value->fHardwareBlockSumM2;
//       this->fHardwareBlockSumError = value->fHardwareBlockSumError;
//       this->fGoodEventCount=value->fGoodEventCount;
//       this->fNumberOfSamples = value->fNumberOfSamples;
//       this->fSequenceNumber  = value->fSequenceNumber;
//       this->fErrorFlag       = (value->fErrorFlag);
//     }

//   return *this;
// }



QwVQWK_Channel& QwVQWK_Channel::operator= (const QwVQWK_Channel &value)
{
  if(this ==&value) return *this;

  if (!IsNameEmpty()) {
    VQwHardwareChannel::operator=(value);
    for (Int_t i=0; i<fBlocksPerEvent; i++){
      this->fBlock_raw[i] = value.fBlock_raw[i];
      this->fBlock[i]     = value.fBlock[i];
      this->fBlockM2[i]   = value.fBlockM2[i];
    }
    this->fHardwareBlockSum_raw = value.fHardwareBlockSum_raw;
    this->fSoftwareBlockSum_raw = value.fSoftwareBlockSum_raw;
    this->fHardwareBlockSum = value.fHardwareBlockSum;
    this->fHardwareBlockSumM2 = value.fHardwareBlockSumM2;
    this->fHardwareBlockSumError = value.fHardwareBlockSumError;
    this->fNumberOfSamples = value.fNumberOfSamples;
    this->fSequenceNumber  = value.fSequenceNumber;
   

  }
  return *this;
}

void QwVQWK_Channel::AssignScaledValue(const QwVQWK_Channel &value,
                                 Double_t scale)
{
  if(this == &value) return;

  if (!IsNameEmpty()) {
    for (Int_t i=0; i<fBlocksPerEvent; i++){
      this->fBlock_raw[i] = value.fBlock_raw[i];   // Keep this?
      this->fBlock[i]   = value.fBlock[i]   * scale;
      this->fBlockM2[i] = value.fBlockM2[i] * scale * scale;
    }
    this->fHardwareBlockSum_raw = value.fHardwareBlockSum_raw;  // Keep this?
    this->fSoftwareBlockSum_raw = value.fSoftwareBlockSum_raw;  // Keep this?
    this->fHardwareBlockSum   = value.fHardwareBlockSum * scale;
    this->fHardwareBlockSumM2 = value.fHardwareBlockSumM2 * scale * scale;
    this->fHardwareBlockSumError = value.fHardwareBlockSumError;   // Keep this?
    this->fGoodEventCount  = value.fGoodEventCount;
    this->fNumberOfSamples = value.fNumberOfSamples;
    this->fSequenceNumber  = value.fSequenceNumber;
    this->fErrorFlag       = value.fErrorFlag;
  }
}

void QwVQWK_Channel::AssignValueFrom(const  VQwDataElement* valueptr)
{
  const QwVQWK_Channel* tmpptr;
  tmpptr = dynamic_cast<const QwVQWK_Channel*>(valueptr);
  if (tmpptr!=NULL){
    *this = *tmpptr;
  } else {
    TString loc="Standard exception from QwVQWK_Channel::AssignValueFrom = "
      +valueptr->GetElementName()+" is an incompatable type.";
    throw std::invalid_argument(loc.Data());
  }
}
void QwVQWK_Channel::AddValueFrom(const  VQwHardwareChannel* valueptr)
{
  const QwVQWK_Channel* tmpptr;
  tmpptr = dynamic_cast<const QwVQWK_Channel*>(valueptr);
  if (tmpptr!=NULL){
    *this += *tmpptr;
  } else {
    TString loc="Standard exception from QwVQWK_Channel::AddValueFrom = "
      +valueptr->GetElementName()+" is an incompatable type.";
    throw std::invalid_argument(loc.Data());
  }
}
void QwVQWK_Channel::SubtractValueFrom(const  VQwHardwareChannel* valueptr)
{
  const QwVQWK_Channel* tmpptr;
  tmpptr = dynamic_cast<const QwVQWK_Channel*>(valueptr);
  if (tmpptr!=NULL){
    *this -= *tmpptr;
  } else {
    TString loc="Standard exception from QwVQWK_Channel::SubtractValueFrom = "
      +valueptr->GetElementName()+" is an incompatable type.";
    throw std::invalid_argument(loc.Data());
  }
}
void QwVQWK_Channel::MultiplyBy(const VQwHardwareChannel* valueptr)
{
  const QwVQWK_Channel* tmpptr;
  tmpptr = dynamic_cast<const QwVQWK_Channel*>(valueptr);
  if (tmpptr!=NULL){
    *this *= *tmpptr;
  } else {
    TString loc="Standard exception from QwVQWK_Channel::MultiplyBy = "
      +valueptr->GetElementName()+" is an incompatable type.";
    throw std::invalid_argument(loc.Data());
  }
}
void QwVQWK_Channel::DivideBy(const VQwHardwareChannel* valueptr)
{
  const QwVQWK_Channel* tmpptr;
  tmpptr = dynamic_cast<const QwVQWK_Channel*>(valueptr);
  if (tmpptr!=NULL){
    *this /= *tmpptr;
  } else {
    TString loc="Standard exception from QwVQWK_Channel::DivideBy = "
      +valueptr->GetElementName()+" is an incompatable type.";
    throw std::invalid_argument(loc.Data());
  }
}


const QwVQWK_Channel QwVQWK_Channel::operator+ (const QwVQWK_Channel &value) const
{
  QwVQWK_Channel result = *this;
  result += value;
  return result;
}

QwVQWK_Channel& QwVQWK_Channel::operator+= (const QwVQWK_Channel &value)
{

  if (!IsNameEmpty()) {
    for (Int_t i = 0; i < fBlocksPerEvent; i++) {
      this->fBlock[i] += value.fBlock[i];
      this->fBlock_raw[i] += value.fBlock_raw[i];
      this->fBlockM2[i] = 0.0;
    }
    this->fHardwareBlockSum_raw = value.fHardwareBlockSum_raw;
    this->fSoftwareBlockSum_raw = value.fSoftwareBlockSum_raw;
    this->fHardwareBlockSum    += value.fHardwareBlockSum;
    this->fHardwareBlockSumM2   = 0.0;
    this->fNumberOfSamples     += value.fNumberOfSamples;
    this->fSequenceNumber       = 0;
    this->fErrorFlag            |= (value.fErrorFlag);

  }

  return *this;
}

const QwVQWK_Channel QwVQWK_Channel::operator- (const QwVQWK_Channel &value) const
{
  QwVQWK_Channel result = *this;
  result -= value;
  return result;
}

QwVQWK_Channel& QwVQWK_Channel::operator-= (const QwVQWK_Channel &value)
{
  if (!IsNameEmpty()){
    for (Int_t i=0; i<fBlocksPerEvent; i++){
      this->fBlock[i] -= value.fBlock[i];
      this->fBlock_raw[i] = 0;
      this->fBlockM2[i] = 0.0;
    }
    this->fHardwareBlockSum_raw = 0;
    this->fSoftwareBlockSum_raw = 0;
    this->fHardwareBlockSum    -= value.fHardwareBlockSum;
    this->fHardwareBlockSumM2   = 0.0;
    this->fNumberOfSamples     += value.fNumberOfSamples;
    this->fSequenceNumber       = 0;
    this->fErrorFlag           |= (value.fErrorFlag);
  }

  return *this;
}

const QwVQWK_Channel QwVQWK_Channel::operator* (const QwVQWK_Channel &value) const
{
  QwVQWK_Channel result = *this;
  result *= value;
  return result;
}

QwVQWK_Channel& QwVQWK_Channel::operator*= (const QwVQWK_Channel &value)
{
  if (!IsNameEmpty()){
    for (Int_t i=0; i<fBlocksPerEvent; i++){
      this->fBlock[i] *= value.fBlock[i];
      this->fBlock_raw[i] *= value.fBlock_raw[i];
      this->fBlockM2[i] = 0.0;
    }
    this->fHardwareBlockSum_raw *= value.fHardwareBlockSum_raw;
    this->fSoftwareBlockSum_raw *= value.fSoftwareBlockSum_raw;
    this->fHardwareBlockSum     *= value.fHardwareBlockSum;
    this->fHardwareBlockSumM2    = 0.0;
    this->fNumberOfSamples      *= value.fNumberOfSamples;
    this->fSequenceNumber        = 0;
    this->fErrorFlag            |= (value.fErrorFlag);
  }

  return *this;
}

VQwHardwareChannel& QwVQWK_Channel::operator+=(const VQwHardwareChannel *source)
{
  const QwVQWK_Channel* tmpptr;
  tmpptr = dynamic_cast<const QwVQWK_Channel*>(source);
  if (tmpptr!=NULL){
    *this += *tmpptr;
  } else {
    TString loc="Standard exception from QwVQWK_Channel::operator+= "
        +source->GetElementName()+" "
        +this->GetElementName()+" are not of the same type";
    throw(std::invalid_argument(loc.Data()));
  }
  return *this;
}
VQwHardwareChannel& QwVQWK_Channel::operator-=(const VQwHardwareChannel *source)
{
  const QwVQWK_Channel* tmpptr;
  tmpptr = dynamic_cast<const QwVQWK_Channel*>(source);
  if (tmpptr!=NULL){
    *this -= *tmpptr;
  } else {
    TString loc="Standard exception from QwVQWK_Channel::operator-= "
        +source->GetElementName()+" "
        +this->GetElementName()+" are not of the same type";
    throw(std::invalid_argument(loc.Data()));
  }
  return *this;
}
VQwHardwareChannel& QwVQWK_Channel::operator*=(const VQwHardwareChannel *source)
{
  const QwVQWK_Channel* tmpptr;
  tmpptr = dynamic_cast<const QwVQWK_Channel*>(source);
  if (tmpptr!=NULL){
    *this *= *tmpptr;
  } else {
    TString loc="Standard exception from QwVQWK_Channel::operator*= "
        +source->GetElementName()+" "
        +this->GetElementName()+" are not of the same type";
    throw(std::invalid_argument(loc.Data()));
  }
  return *this;
}
VQwHardwareChannel& QwVQWK_Channel::operator/=(const VQwHardwareChannel *source)
{
  const QwVQWK_Channel* tmpptr;
  tmpptr = dynamic_cast<const QwVQWK_Channel*>(source);
  if (tmpptr!=NULL){
    *this /= *tmpptr;
  } else {
    TString loc="Standard exception from QwVQWK_Channel::operator/= "
        +source->GetElementName()+" "
        +this->GetElementName()+" are not of the same type";
    throw(std::invalid_argument(loc.Data()));
  }
  return *this;
}


void QwVQWK_Channel::Sum(const QwVQWK_Channel &value1, const QwVQWK_Channel &value2)
{
  *this  = value1;
  *this += value2;
}

void QwVQWK_Channel::Difference(const QwVQWK_Channel &value1, const QwVQWK_Channel &value2)
{
  *this  = value1;
  *this -= value2;
}

void QwVQWK_Channel::Ratio(const QwVQWK_Channel &numer, const QwVQWK_Channel &denom)
{
  if (!IsNameEmpty()) {
    *this  = numer;
    *this /= denom;

    //  Set the raw values to zero.
    for (Int_t i = 0; i < fBlocksPerEvent; i++) fBlock_raw[i] = 0;
    fHardwareBlockSum_raw = 0;
    fSoftwareBlockSum_raw = 0;
    // Remaining variables
    fNumberOfSamples      = denom.fNumberOfSamples;
    fSequenceNumber       = 0;
    fGoodEventCount       = denom.fGoodEventCount;
    fErrorFlag            = (numer.fErrorFlag|denom.fErrorFlag);
  }
}

QwVQWK_Channel& QwVQWK_Channel::operator/= (const QwVQWK_Channel &denom)
{
  //  In this function, leave the "raw" variables untouched.
  //  
  Double_t ratio;
  Double_t variance;
  if (!IsNameEmpty()) {
    // The variances are calculated using the following formula:
    //   Var[ratio] = ratio^2 (Var[numer] / numer^2 + Var[denom] / denom^2)
    //
    // This requires that both the numerator and denominator are non-zero!
    //
    for (Int_t i = 0; i < 4; i++) {
      if (this->fBlock[i] != 0.0 && denom.fBlock[i] != 0.0){
        ratio    = (this->fBlock[i]) / (denom.fBlock[i]);
        variance =  ratio * ratio *
           (this->fBlockM2[i] / this->fBlock[i] / this->fBlock[i]
          + denom.fBlockM2[i] / denom.fBlock[i] / denom.fBlock[i]);
        fBlock[i]   = ratio;
        fBlockM2[i] = variance;
      } else if (this->fBlock[i] == 0.0) {
        this->fBlock[i]   = 0.0;
        this->fBlockM2[i] = 0.0;
      } else {
        QwVerbose << "Attempting to divide by zero block in " 
                  << GetElementName() << QwLog::endl;
        fBlock[i]   = 0.0;
        fBlockM2[i] = 0.0;
      }
    }
    if (this->fHardwareBlockSum != 0.0 && denom.fHardwareBlockSum != 0.0){
      ratio    =  (this->fHardwareBlockSum) / (denom.fHardwareBlockSum);
      variance =  ratio * ratio *
        (this->fHardwareBlockSumM2 / this->fHardwareBlockSum / this->fHardwareBlockSum
         + denom.fHardwareBlockSumM2 / denom.fHardwareBlockSum / denom.fHardwareBlockSum);
      fHardwareBlockSum   = ratio;
      fHardwareBlockSumM2 = variance;
    } else if (this->fHardwareBlockSum == 0.0) {
      fHardwareBlockSum   = 0.0;
      fHardwareBlockSumM2 = 0.0;
    } else {
      QwVerbose << "Attempting to divide by zero sum in " 
                << GetElementName() << QwLog::endl;
      fHardwareBlockSumM2 = 0.0;
    }
    // Remaining variables
    //  Don't change fNumberOfSamples, fSequenceNumber, fGoodEventCount,
    //  'OR' the HW error codes in the fErrorFlag values together.
    fErrorFlag |= (denom.fErrorFlag);//mix only the hardware error codes
  }

  // Nanny
  if (fHardwareBlockSum != fHardwareBlockSum)
    QwWarning << "Angry Nanny: NaN detected in " << GetElementName() << QwLog::endl;

  return *this;
}

//--------------------------------------------------------------------------------------------

void QwVQWK_Channel::ArcTan(const QwVQWK_Channel &value)
{
  if (!IsNameEmpty()) {
    this->fHardwareBlockSum = 0.0;
    for (Int_t i=0; i<fBlocksPerEvent; i++) {
      this->fBlock[i] = atan(value.fBlock[i]);
      this->fHardwareBlockSum += this->fBlock[i];
    }
    this->fHardwareBlockSum /= fBlocksPerEvent;
  }

  return;
}

//--------------------------------------------------------------------------------------------
void QwVQWK_Channel::Product(const QwVQWK_Channel &value1, const QwVQWK_Channel &value2)
{
  if (!IsNameEmpty()){
    for (Int_t i = 0; i < fBlocksPerEvent; i++) {
      this->fBlock[i] = (value1.fBlock[i]) * (value2.fBlock[i]);
      this->fBlock_raw[i] = 0;
      // For a single event the second moment is still zero
      this->fBlockM2[i] = 0.0;
    }

    // For a single event the second moment is still zero
    this->fHardwareBlockSumM2 = 0.0;

    this->fSoftwareBlockSum_raw = 0;
    this->fHardwareBlockSum_raw = value1.fHardwareBlockSum_raw * value2.fHardwareBlockSum_raw;
    this->fHardwareBlockSum = value1.fHardwareBlockSum * value2.fHardwareBlockSum;
    this->fNumberOfSamples = value1.fNumberOfSamples;
    this->fSequenceNumber  = 0;
    this->fErrorFlag       = (value1.fErrorFlag|value2.fErrorFlag);
  }
  return;
}

/**
This function will add a offset to the hw_sum and add the same offset for blocks.
 */
void QwVQWK_Channel::AddChannelOffset(Double_t offset)
{
  if (!IsNameEmpty()){
    fHardwareBlockSum += offset;
    for (Int_t i=0; i<fBlocksPerEvent; i++) 
      fBlock[i] += offset;
  }
  return;
}

void QwVQWK_Channel::Scale(Double_t scale)
{
  if (!IsNameEmpty()){
      for (Int_t i = 0; i < fBlocksPerEvent; i++) {
        fBlock[i] *= scale;
        fBlockM2[i] *= scale * scale;
      }
      fHardwareBlockSum *= scale;
      fHardwareBlockSumM2 *= scale * scale;
    }
}


void QwVQWK_Channel::DivideBy(const QwVQWK_Channel &denom)
{
  *this /= denom;
}






/** Moments and uncertainty calculation on the running sums and averages
 * The calculation of the first and second moments of the running sum is not
 * completely straightforward due to numerical instabilities associated with
 * small variances and large average values.  The naive computation taking
 * the difference of the square of the average and the average of the squares
 * leads to the subtraction of two very large numbers to get a small number.
 *
 * Alternative algorithms (including for higher order moments) are supplied in
 *  Pebay, Philippe (2008), "Formulas for Robust, One-Pass Parallel Computation
 *  of Covariances and Arbitrary-Order Statistical Moments", Technical Report
 *  SAND2008-6212, Sandia National Laboratories.
 *  http://infoserve.sandia.gov/sand_doc/2008/086212.pdf
 *
 * In the following formulas the moments \f$ M^1 \f$ and \f$ M^2 \f$ are defined
 * \f{eqnarray}
 *     M^1 & = & \frac{1}{n} \sum^n y \\
 *     M^2 & = & \sum^n (y - \mu)
 * \f}
 *
 * Recurrence relations for the addition of a single event:
 * \f{eqnarray}
 *     M^1_n & = & M^1_{n-1} + \frac{y - M^1_{n-1}}{n} \\
 *     M^2_n & = & M^2_{n-1} + (y - M^1_{n-1})(y - M^1_n)
 * \f}
 *
 * For the addition of an already accumulated sum:
 * \f{eqnarray}
 *     M^1 & = & M^1_1 + n_2 \frac{M^1_2 - M^1_1}{n} \\
 *     M^2 & = & M^2_1 + M^2_2 + n_1 n_2 \frac{(M^1_2 - M^1_1)^2}{n}
 * \f}
 *
 * In these recursive formulas we start from \f$ M^1 = y \f$ and \f$ M^2 = 0 \f$.
 *
 * To calculate the mean and standard deviation we use
 * \f{eqnarray}
 *          \mu & = & M^1 \\
 *     \sigma^2 & = & \frac{1}{n} M^2
 * \f}
 * The standard deviation is a biased estimator, but this is what ROOT uses.
 * Better would be to divide by \f$ (n-1) \f$.
 *
 * We use the formulas provided there for the calculation of the first and
 * second moments (i.e. average and variance).
 */
/**
 * Accumulate the running moments M1 and M2
 * @param value Object (single event or accumulated) to add to running moments
 * @param count Number of good events in value
 */
void QwVQWK_Channel::AccumulateRunningSum(const QwVQWK_Channel& value, Int_t count)
{
  /*
    note:
    The AccumulateRunningSum is called on a dedicated subsystem array object and
    for the standard running avg computations we only need value.fErrorFlag==0
    events to be included in the running avg. So the "berror" conditions is only
    used for the stability check purposes.

    The need for this check below came due to fact that when routine
    DeaccumulateRunningSum is called the errorflag is updated with
    the kBeamStabilityError flag (+ configuration flags for global errors) and
    need to make sure we remove this flag and any configuration flags before
    checking the (fErrorFlag != 0) condition
    
    See how the stability check is implemented in the QwEventRing class

    Rakitha
  */
  
  Int_t n1 = fGoodEventCount;
  Int_t n2 = count;

  // If there are no good events, check the error flag
  if (n2 == 0 && (value.fErrorFlag == 0)) {
    n2 = 1;
  }

  // If a single event is removed from the sum, check all but stability fail flags
  if (n2 == -1) {
    if (value.fErrorFlag & 0xFFFFFFF == 0) {
      n2 = -1;
    } else {
      n2 = 0;
    }
  }

  // New total number of good events
  Int_t n = n1 + n2;

  // Set up variables
  Double_t M11 = fHardwareBlockSum;
  Double_t M12 = value.fHardwareBlockSum;
  Double_t M22 = value.fHardwareBlockSumM2;

  if (n2 == 0) {
    // no good events for addition
    return;
  } else if (n2 == -1) {
    // simple version for removal of single event from the sum
    fGoodEventCount--;
<<<<<<< HEAD

    if (n > 0) {
=======
    if (n > 1) {
>>>>>>> b7f23ce1
      fHardwareBlockSum -= (M12 - M11) / n;
      fHardwareBlockSumM2 -= (M12 - M11)
        * (M12 - fHardwareBlockSum); // note: using updated mean
      // and for individual blocks
      for (Int_t i = 0; i < 4; i++) {
        M11 = fBlock[i];
        M12 = value.fBlock[i];
        M22 = value.fBlockM2[i];
        fBlock[i] -= (M12 - M11) / n;
        fBlockM2[i] -= (M12 - M11) * (M12 - fBlock[i]); // note: using updated mean
      }
<<<<<<< HEAD
    } else if (n == 0) {
      QwWarning << "Running sum has deaccumulated to zero good events." << QwLog::endl;
      fGoodEventCount = 0;
      fHardwareBlockSum = 0;
      fHardwareBlockSumM2 = 0;
      for (Int_t i = 0; i < 4; i++) {
        fBlock[i] = 0;
        fBlockM2[i] = 0;
      }
    } else if (n < 0) {
=======
    } else if (n == 1) {
      fHardwareBlockSum -= (M12 - M11) / n;
      fHardwareBlockSumM2 -= (M12 - M11)
        * (M12 - fHardwareBlockSum); // note: using updated mean
      if (fabs(fHardwareBlockSumM2) < 10.*std::numeric_limits<double>::epsilon())
        fHardwareBlockSumM2 = 0; // rounding
      // and for individual blocks
      for (Int_t i = 0; i < 4; i++) {
        M11 = fBlock[i];
        M12 = value.fBlock[i];
        M22 = value.fBlockM2[i];
        fBlock[i] -= (M12 - M11) / n;
        fBlockM2[i] -= (M12 - M11) * (M12 - fBlock[i]); // note: using updated mean
        if (fabs(fBlockM2[i]) < 10.*std::numeric_limits<double>::epsilon())
          fBlockM2[i] = 0; // rounding
      }
    } else if (n == 0) {
      fHardwareBlockSum -= M12;
      fHardwareBlockSumM2 -= M22;
      if (fabs(fHardwareBlockSum) < 10.*std::numeric_limits<double>::epsilon())
        fHardwareBlockSum = 0; // rounding
      if (fabs(fHardwareBlockSumM2) < 10.*std::numeric_limits<double>::epsilon())
        fHardwareBlockSumM2 = 0; // rounding
      // and for individual blocks
      for (Int_t i = 0; i < 4; i++) {
        M11 = fBlock[i];
        M12 = value.fBlock[i];
        M22 = value.fBlockM2[i];
        fBlock[i] -= M12;
        fBlockM2[i] -= M22;
        if (fabs(fBlock[i]) < 10.*std::numeric_limits<double>::epsilon())
          fBlock[i] = 0; // rounding
        if (fabs(fBlockM2[i]) < 10.*std::numeric_limits<double>::epsilon())
          fBlockM2[i] = 0; // rounding
      }
    } else {
>>>>>>> b7f23ce1
      QwWarning << "Running sum has deaccumulated to negative good events." << QwLog::endl;
    }
  } else if (n2 == 1) {
    // simple version for addition of single event
    fGoodEventCount++;
    fHardwareBlockSum += (M12 - M11) / n;
    fHardwareBlockSumM2 += (M12 - M11)
         * (M12 - fHardwareBlockSum); // note: using updated mean
    // and for individual blocks
    for (Int_t i = 0; i < 4; i++) {
      M11 = fBlock[i];
      M12 = value.fBlock[i];
      M22 = value.fBlockM2[i];
      fBlock[i] += (M12 - M11) / n;
      fBlockM2[i] += (M12 - M11) * (M12 - fBlock[i]); // note: using updated mean
    }
  } else if (n2 > 1) {
    // general version for addition of multi-event sets
    fGoodEventCount += n2;
    fHardwareBlockSum += n2 * (M12 - M11) / n;
    fHardwareBlockSumM2 += M22 + n1 * n2 * (M12 - M11) * (M12 - M11) / n;
    // and for individual blocks
    for (Int_t i = 0; i < 4; i++) {
      M11 = fBlock[i];
      M12 = value.fBlock[i];
      M22 = value.fBlockM2[i];
      fBlock[i] += n2 * (M12 - M11) / n;
      fBlockM2[i] += M22 + n1 * n2 * (M12 - M11) * (M12 - M11) / n;
    }
  }

  // Nanny
  if (fHardwareBlockSum != fHardwareBlockSum)
    QwWarning << "Angry Nanny: NaN detected in " << GetElementName() << QwLog::endl;
}


void QwVQWK_Channel::CalculateRunningAverage()
{
  if (fGoodEventCount <= 0)
    {
      for (Int_t i = 0; i < fBlocksPerEvent; i++) {
        fBlockError[i] = 0.0;
      }
      fHardwareBlockSumError = 0.0;
    }
  else
    {
      // We use a biased estimator by dividing by n.  Use (n - 1) to get the
      // unbiased estimator for the standard deviation.
      //
      // Note we want to calculate the error here, not sigma:
      //    sigma = sqrt(M2 / n);
      //    error = sigma / sqrt (n) = sqrt(M2) / n;
      for (Int_t i = 0; i < fBlocksPerEvent; i++)
        fBlockError[i] = sqrt(fBlockM2[i]) / fGoodEventCount;
      fHardwareBlockSumError = sqrt(fHardwareBlockSumM2) / fGoodEventCount;
<<<<<<< HEAD

      // Stability check 83951872
      if ((fStability>0) &&( (fErrorConfigFlag & kStabilityCut) == kStabilityCut)) {
        // check to see the channel has stability cut activated in the event cut file
	if (GetValueWidth() > fStability){
	  // if the width is greater than the stability required flag the event
	  fErrorFlag = kBeamStabilityError;
	} else
	  fErrorFlag = 0;
=======
      //Stability check 83951872 
      if ((fStability>0) &&( (fErrorConfigFlag & kStabilityCut)==kStabilityCut)){//check to see the channel has stability cut activated in the event cut file
        /*
          //for Debugging
          PrintValue();
        */
        if (GetValueWidth()>fStability){//if the width is greater than the stability required flag the event
          fErrorFlag=kBeamStabilityError;
        }else
          fErrorFlag=0;
>>>>>>> b7f23ce1
      }
          
    }
}


void QwVQWK_Channel::PrintValue() const
{
  QwMessage << std::setprecision(8)
            << std::setw(18) << std::left << GetSubsystemName()    << " "
            << std::setw(18) << std::left << GetModuleType()       << " "
            << std::setw(18) << std::left << GetElementName()      << " "
            << std::setw(12) << std::left << GetHardwareSum()      << " +/- "
            << std::setw(12) << std::left << GetHardwareSumError() << " sig "
            << std::setw(12) << std::left << GetHardwareSumWidth() << " "
            << std::setw(10) << std::left << GetGoodEventCount()   << " "
            << std::setw(12) << std::left << GetBlockValue(0)      << " +/- "
            << std::setw(12) << std::left << GetBlockErrorValue(0) << " "
            << std::setw(12) << std::left << GetBlockValue(1)      << " +/- "
            << std::setw(12) << std::left << GetBlockErrorValue(1) << " "
            << std::setw(12) << std::left << GetBlockValue(2)      << " +/- "
            << std::setw(12) << std::left << GetBlockErrorValue(2) << " "
            << std::setw(12) << std::left << GetBlockValue(3)      << " +/- "
            << std::setw(12) << std::left << GetBlockErrorValue(3) << " "
            << std::setw(12) << std::left << fGoodEventCount       << " "
            << QwLog::endl;
  /*
    //for Debudding
            << std::setw(12) << std::left << fErrorFlag << " err "
            << std::setw(12) << std::left << fErrorConfigFlag << " c-err "

  */
}

std::ostream& operator<< (std::ostream& stream, const QwVQWK_Channel& channel)
{
  stream << channel.GetHardwareSum();
  return stream;
}

/**
 * Blind this channel as an asymmetry
 * @param blinder Blinder
 */
void QwVQWK_Channel::Blind(const QwBlinder *blinder)
{
  if (!IsNameEmpty()) {
    if (blinder->IsBlinderOkay() && ((fErrorFlag)==0) ){
      for (Int_t i = 0; i < fBlocksPerEvent; i++)
        blinder->BlindValue(fBlock[i]);
      blinder->BlindValue(fHardwareBlockSum);
    } else {
      blinder->ModifyThisErrorCode(fErrorFlag);
      for (Int_t i = 0; i < fBlocksPerEvent; i++)  fBlock[i] = 0.0;
      fHardwareBlockSum = 0.0;
    }
  }
  return;
}

/**
 * Blind this channel as a difference with specified yield
 * @param blinder Blinder
 * @param yield Corresponding yield
 */
void QwVQWK_Channel::Blind(const QwBlinder *blinder, const QwVQWK_Channel& yield)
{
  if (!IsNameEmpty()) {
    if (blinder->IsBlinderOkay() && ((fErrorFlag) ==0) ){
      for (Int_t i = 0; i < fBlocksPerEvent; i++)
        blinder->BlindValue(fBlock[i], yield.fBlock[i]);
      blinder->BlindValue(fHardwareBlockSum, yield.fHardwareBlockSum);
    } else {
      blinder->ModifyThisErrorCode(fErrorFlag);//update the HW error code
      for (Int_t i = 0; i < fBlocksPerEvent; i++)  fBlock[i] = 0.0;
      fHardwareBlockSum = 0.0;
    }
  }
  return;
}

Bool_t QwVQWK_Channel::MatchSequenceNumber(size_t seqnum)
{

  Bool_t status = kTRUE;
  if (!IsNameEmpty()){
    status = (fSequenceNumber==seqnum);
    }
  return status;
}

Bool_t QwVQWK_Channel::MatchNumberOfSamples(size_t numsamp)
{
  Bool_t status = kTRUE;
  if (!IsNameEmpty()){
    status = (fNumberOfSamples==numsamp);
    if (! status){
      if (bDEBUG)
        std::cerr << "QwVQWK_Channel::MatchNumberOfSamples:  Channel "
                << GetElementName()
                << " had fNumberOfSamples==" << fNumberOfSamples
                << " and was supposed to have " << numsamp
                << std::endl;
      //      PrintChannel();
    }
  }
  return status;
}

Bool_t QwVQWK_Channel::ApplySingleEventCuts(Double_t LL,Double_t UL)//only check to see HW_Sum is within these given limits
{
  Bool_t status = kFALSE;

  if (LL==0 && UL==0){
    status=kTRUE;
  } else  if (GetHardwareSum()<=UL && GetHardwareSum()>=LL){
    if ((fErrorFlag & kPreserveError)!=0)
      status=kTRUE;
    else
      status=kFALSE;//If the device HW is failed
  }
  std::cout<<(this->fErrorFlag & kPreserveError)<<std::endl;
  return status;
}

Bool_t QwVQWK_Channel::ApplySingleEventCuts()//This will check the limits and update event_flags and error counters
{
  Bool_t status;

  if (bEVENTCUTMODE>=2){//Global switch to ON/OFF event cuts set at the event cut file

    if (fULimit==0 && fLLimit==0){
      status=kTRUE;
    } else  if (GetHardwareSum()<=fULimit && GetHardwareSum()>=fLLimit){
      if ((fErrorFlag)==0)
        status=kTRUE;
      else
        status=kFALSE;//If the device HW is failed
    }
    else{
      if (GetHardwareSum()> fULimit)
        fErrorFlag|=kErrorFlag_EventCut_U;
      else
        fErrorFlag|=kErrorFlag_EventCut_L;
      status=kFALSE;
    }

    if (bEVENTCUTMODE==3){
      status=kTRUE; //Update the event cut fail flag but pass the event.
    }


  }
  else{
    status=kTRUE;
    //fErrorFlag=0;//we need to keep the device error codes 
  }

  return status;
}

void  QwVQWK_Channel::PrintErrorCounterHead()
{
  TString message;
  message  = Form("%30s","Device name");
  message += Form("%9s", "HW Sat");
  message += Form("%9s", "Sample");
  message += Form("%9s", "SW_HW");
  message += Form("%9s", "Sequence");
  message += Form("%9s", "SameHW");
  message += Form("%9s", "ZeroHW");
  message += Form("%9s", "EventCut");
  QwMessage << "---------------------------------------------------------------------------------------------" << QwLog::endl;
  QwMessage << message << QwLog::endl; 
  QwMessage << "---------------------------------------------------------------------------------------------" << QwLog::endl;
  return;
}

void  QwVQWK_Channel::PrintErrorCounterTail()
{
  QwMessage << "---------------------------------------------------------------------------------------------" << QwLog::endl;
  return;
}

void  QwVQWK_Channel::PrintErrorCounters() const
{
  TString message;
  if (fErrorCount_sample || fErrorCount_SW_HW || fErrorCount_Sequence || fErrorCount_SameHW || fErrorCount_ZeroHW || fErrorCount_HWSat || fNumEvtsWithEventCutsRejected) {
    message  = Form("%30s", GetElementName().Data());
    message += Form("%9d", fErrorCount_HWSat);
    message += Form("%9d", fErrorCount_sample);
    message += Form("%9d", fErrorCount_SW_HW);
    message += Form("%9d", fErrorCount_Sequence);
    message += Form("%9d", fErrorCount_SameHW);
    message += Form("%9d", fErrorCount_ZeroHW);
    message += Form("%9d", fNumEvtsWithEventCutsRejected);
    
    if((fDataToSave == kRaw) && (!kFoundPedestal||!kFoundGain)){
      message += " >>>>> No Pedestal or Gain in map file";
    }

    QwMessage << message << QwLog::endl;
  }
  return;
}

void QwVQWK_Channel::ScaledAdd(Double_t scale, const VQwHardwareChannel *value)
{
  const QwVQWK_Channel* input = dynamic_cast<const QwVQWK_Channel*>(value);
  
  // follows same steps as += but w/ scaling factor
  if(input!=NULL && !IsNameEmpty()){
    //     QwWarning << "Adding " << input->GetElementName()
    //               << " to " << GetElementName()
    //               << " with scale factor " << scale
    //               << QwLog::endl;
    //     PrintValue();
    //     input->PrintValue();
    for(Int_t i = 0; i < fBlocksPerEvent; i++){
      this -> fBlock[i] += scale * input->fBlock[i];
      this->fBlock_raw[i] = 0;
      this -> fBlockM2[i] = 0.0;
    }
    this->fHardwareBlockSum_raw = 0;
    this->fSoftwareBlockSum_raw = 0;
    this -> fHardwareBlockSum += scale * input->fHardwareBlockSum;
    this -> fHardwareBlockSumM2 = 0.0;
    this -> fNumberOfSamples += input->fNumberOfSamples;
    this -> fSequenceNumber  =  0;
    this -> fErrorFlag       |= (input->fErrorFlag);   
  }
  //   QwWarning << "Finsihed with addition"  << QwLog::endl;
  //   PrintValue();
}

#ifdef __USE_DATABASE__
void QwVQWK_Channel::AddErrEntriesToList(std::vector<QwErrDBInterface> &row_list)
{

  // TString message;
  // message  = Form("%30s",GetElementName().Data());
  // message += Form("%9d", fErrorCount_HWSat);
  // message += Form("%9d", fErrorCount_sample);
  // message += Form("%9d", fErrorCount_SW_HW);
  // message += Form("%9d", fErrorCount_Sequence);
  // message += Form("%9d", fErrorCount_SameHW);
  // message += Form("%9d", fErrorCount_ZeroHW);
  // message += Form("%9d", fNumEvtsWithEventCutsRejected);
  // QwMessage << message << QwLog::endl;

  // kErrorFlag_VQWK_Sat   =0x1;    //VQWK Saturation Cut. Currently saturation limit is set to +/-8.5V
  // kErrorFlag_sample     =0x2;    //If sample size mis-matches with the default value in the map file.
  // kErrorFlag_SW_HW      =0x4;    //If software sum and hardware sum are not equal.
  // kErrorFlag_Sequence   =0x8;    //If the ADC sequence number is not incrementing properly
  // kErrorFlag_SameHW     =0x10;   //If ADC value keep returning the same value
  // kErrorFlag_ZeroHW     =0x20;   //Check to see ADC is returning zero
  

  
  // kErrorFlag_EventCut_L =0x40;   //Flagged if lower limit of the event cut has failed
  // kErrorFlag_EventCut_U =0x80;   //Flagged if upper limit of the event cut has failed
  // >>>>>>  fNumEvtsWithEventCutsRejected
  
  
  // outside QwVQWK_Channel
  // kErrorFlag_BlinderFail = 0x0200;// in Decimal  512 to identify the blinder fail flag
  // kStabilityCutError     = 0x10000000;// in Decimal 2^28 to identify the stability cut failure
  
  // This is my modified mysql DB, Thursday, December  8 16:40:36 EST 2011, jhlee
  // Error code must be matched to MySQL DB
  // 
  // mysql> select * from error_code;
  // +---------------+------------------------------+
  // | error_code_id | quantity                     |
  // +---------------+------------------------------+
  // |             1 | kErrorFlag_VQWK_Sat          | 
  // |             2 | kErrorFlag_sample            | 
  // |             3 | kErrorFlag_SW_HW             | 
  // |             4 | kErrorFlag_Sequence          | 
  // |             5 | kErrorFlag_SameHW            | 
  // |             6 | kErrorFlag_ZeroHW            | 
  // |             7 | kErrorFlag_EventCut_Rejected | 
  // |             8 | kErrorFlag_EventCut_L        | 
  // |             9 | kErrorFlag_EventCut_U        | 
  // |            10 | kErrorFlag_BlinderFail       | 
  // |            11 | kStabilityCutError           | 
  // +---------------+------------------------------+
  // 11 rows in set (0.00 sec)


  QwErrDBInterface row;
  TString name    = GetElementName();
  
  row.Reset();
  row.SetDeviceName(name);
  row.SetErrorCodeId(1); 
  row.SetN(fErrorCount_HWSat);
  row_list.push_back(row);
  
  row.Reset();
  row.SetDeviceName(name);
  row.SetErrorCodeId(2);
  row.SetN(fErrorCount_sample);
  row_list.push_back(row);
  
  row.Reset();
  row.SetDeviceName(name);
  row.SetErrorCodeId(3);
  row.SetN(fErrorCount_SW_HW);
  row_list.push_back(row);
  
  
  row.Reset();
  row.SetDeviceName(name);
  row.SetErrorCodeId(4);
  row.SetN(fErrorCount_Sequence);
  row_list.push_back(row);
  
  
  row.Reset();
  row.SetDeviceName(name);
  row.SetErrorCodeId(5); 
  row.SetN(fErrorCount_SameHW);
  row_list.push_back(row);
  
  row.Reset();
  row.SetDeviceName(name);
  row.SetErrorCodeId(6); 
  row.SetN(fErrorCount_ZeroHW);
  row_list.push_back(row);


  row.Reset();
  row.SetDeviceName(name);
  row.SetErrorCodeId(7); 
  row.SetN(fNumEvtsWithEventCutsRejected);
  row_list.push_back(row);
  return;
  
}
#endif<|MERGE_RESOLUTION|>--- conflicted
+++ resolved
@@ -1387,12 +1387,7 @@
   } else if (n2 == -1) {
     // simple version for removal of single event from the sum
     fGoodEventCount--;
-<<<<<<< HEAD
-
-    if (n > 0) {
-=======
     if (n > 1) {
->>>>>>> b7f23ce1
       fHardwareBlockSum -= (M12 - M11) / n;
       fHardwareBlockSumM2 -= (M12 - M11)
         * (M12 - fHardwareBlockSum); // note: using updated mean
@@ -1404,18 +1399,6 @@
         fBlock[i] -= (M12 - M11) / n;
         fBlockM2[i] -= (M12 - M11) * (M12 - fBlock[i]); // note: using updated mean
       }
-<<<<<<< HEAD
-    } else if (n == 0) {
-      QwWarning << "Running sum has deaccumulated to zero good events." << QwLog::endl;
-      fGoodEventCount = 0;
-      fHardwareBlockSum = 0;
-      fHardwareBlockSumM2 = 0;
-      for (Int_t i = 0; i < 4; i++) {
-        fBlock[i] = 0;
-        fBlockM2[i] = 0;
-      }
-    } else if (n < 0) {
-=======
     } else if (n == 1) {
       fHardwareBlockSum -= (M12 - M11) / n;
       fHardwareBlockSumM2 -= (M12 - M11)
@@ -1452,7 +1435,6 @@
           fBlockM2[i] = 0; // rounding
       }
     } else {
->>>>>>> b7f23ce1
       QwWarning << "Running sum has deaccumulated to negative good events." << QwLog::endl;
     }
   } else if (n2 == 1) {
@@ -1510,7 +1492,6 @@
       for (Int_t i = 0; i < fBlocksPerEvent; i++)
         fBlockError[i] = sqrt(fBlockM2[i]) / fGoodEventCount;
       fHardwareBlockSumError = sqrt(fHardwareBlockSumM2) / fGoodEventCount;
-<<<<<<< HEAD
 
       // Stability check 83951872
       if ((fStability>0) &&( (fErrorConfigFlag & kStabilityCut) == kStabilityCut)) {
@@ -1520,18 +1501,6 @@
 	  fErrorFlag = kBeamStabilityError;
 	} else
 	  fErrorFlag = 0;
-=======
-      //Stability check 83951872 
-      if ((fStability>0) &&( (fErrorConfigFlag & kStabilityCut)==kStabilityCut)){//check to see the channel has stability cut activated in the event cut file
-        /*
-          //for Debugging
-          PrintValue();
-        */
-        if (GetValueWidth()>fStability){//if the width is greater than the stability required flag the event
-          fErrorFlag=kBeamStabilityError;
-        }else
-          fErrorFlag=0;
->>>>>>> b7f23ce1
       }
           
     }
