/**********************************************************\
* File: QwDataHandlerArray.cc                         *
*                                                         *
* Author:                                                 *
* Time-stamp:                                             *
\**********************************************************/

#include "QwDataHandlerArray.h"

// System headers
#include <stdexcept>

// Qweak headers
#include "VQwDataHandler.h"
#include "QwParameterFile.h"
#include "QwHelicityPattern.h"

//*****************************************************************//
/**
 * Create a handler array based on the configuration option 'detectors'
 */
QwDataHandlerArray::QwDataHandlerArray(QwOptions& options, QwHelicityPattern& helicitypattern, const TString &run):fDataHandlersMapFile("")
{
  ProcessOptions(options);
  if (fDataHandlersMapFile != ""){
    QwParameterFile detectors(fDataHandlersMapFile.c_str());
    QwMessage << "Loading handlers from " << fDataHandlersMapFile << "." << QwLog::endl;
    LoadDataHandlersFromParameterFile(detectors, helicitypattern, run);
  }
}


/**
 * Copy constructor by reference
 * @param source Source handler array
 */
QwDataHandlerArray::QwDataHandlerArray(const QwDataHandlerArray& source)
: fDataHandlersMapFile(source.fDataHandlersMapFile),
  fDataHandlersDisabledByName(source.fDataHandlersDisabledByName),
  fDataHandlersDisabledByType(source.fDataHandlersDisabledByType)
{
  // Make copies of all handlers rather than copying just the pointers
  for (const_iterator handler = source.begin(); handler != source.end(); ++handler) {
    this->push_back(handler->get()->Clone());
    /*
    // Instruct the handler to publish variables
    if (this->back()->PublishInternalValues() == kFALSE) {
      QwError << "Not all variables for " << this->back()->GetDataHandlerName()
             << " could be published!" << QwLog::endl;
    */
  }
}



//*****************************************************************//

/// Destructor
QwDataHandlerArray::~QwDataHandlerArray()
{
  // nothing
}

/**
 * Fill the handler array with the contents of a map file
 * @param detectors Map file
 */
void QwDataHandlerArray::LoadDataHandlersFromParameterFile(QwParameterFile& detectors,  QwHelicityPattern& helicitypattern, const TString &run)
{
  fDataSource = &(helicitypattern);
  QwSubsystemArrayParity& yield = helicitypattern.fYield;
  QwSubsystemArrayParity& asym  = helicitypattern.fAsymmetry;
  QwSubsystemArrayParity& diff  = helicitypattern.fDifference;

  // This is how this should work
  QwParameterFile* preamble;
  preamble = detectors.ReadSectionPreamble();
  // Process preamble
  QwVerbose << "Preamble:" << QwLog::endl;
  QwVerbose << *preamble << QwLog::endl;
  if (preamble) delete preamble;

  QwParameterFile* section;
  std::string section_name;
  while ((section = detectors.ReadNextSection(section_name))) {

    // Debugging output of configuration section
    QwVerbose << "[" << section_name << "]" << QwLog::endl;
    QwVerbose << *section << QwLog::endl;

    // Determine type and name of handler
    std::string handler_type = section_name;
    std::string handler_name;
    if (! section->FileHasVariablePair("=","name",handler_name)) {
      QwError << "No name defined in section for handler " << handler_type << "." << QwLog::endl;
      delete section; section = 0;
      continue;
    }

    // If handler type is explicitly disabled
    bool disabled_by_type = false;
    for (size_t i = 0; i < fDataHandlersDisabledByType.size(); i++)
      if (handler_type == fDataHandlersDisabledByType.at(i))
        disabled_by_type = true;
    if (disabled_by_type) {
      QwWarning << "DataHandler of type " << handler_type << " disabled." << QwLog::endl;
      delete section; section = 0;
      continue;
    }

    // If handler name is explicitly disabled
    bool disabled_by_name = false;
    for (size_t i = 0; i < fDataHandlersDisabledByName.size(); i++)
      if (handler_name == fDataHandlersDisabledByName.at(i))
        disabled_by_name = true;
    if (disabled_by_name) {
      QwWarning << "DataHandler with name " << handler_name << " disabled." << QwLog::endl;
      delete section; section = 0;
      continue;
    }

    // Create handler
    QwMessage << "Creating handler of type " << handler_type << " "
              << "with name " << handler_name << "." << QwLog::endl;
    VQwDataHandler* handler = 0;
    
    try {
      handler =
        VQwDataHandlerFactory::Create(handler_type, handler_name);
    } catch (QwException_TypeUnknown&) {
      QwError << "No support for handlers of type " << handler_type << "." << QwLog::endl;
      // Fall-through to next error for more the psychological effect of many warnings
    }
    if (! handler) {
      QwError << "Could not create handler " << handler_type << "." << QwLog::endl;
      delete section; section = 0;
      continue;
    }

    // If this handler cannot be stored in this array
    if (! CanContain(handler)) {
      QwMessage << "DataHandler " << handler_name << " cannot be stored in this "
                << "handler array." << QwLog::endl;
      QwMessage << "Deleting handler " << handler_name << " again" << QwLog::endl;
      delete section; section = 0;
      delete handler; handler = 0;
      continue;
    }
    // Pass detector maps
    handler->SetRunLabel(run);
    handler->SetPointer(&helicitypattern);
    handler->ParseConfigFile(*section);
    handler->LoadChannelMap();
    handler->ConnectChannels(yield, asym, diff);
    
    // Add to array
    this->push_back(handler);
    /*    
    // Instruct the handler to publish variables
    if (handler->PublishInternalValues() == kFALSE) {
      QwError << "Not all variables for " << handler->GetDataHandlerName()
              << " could be published!" << QwLog::endl;
    }
    */
    // Delete parameter file section
    delete section; section = 0;
  }
}
//*****************************************************************

/**
 * Add the handler to this array.  Do nothing if the handler is null or if
 * there is already a handler with that name in the array.
 * @param handler DataHandler to add to the array
 */
void QwDataHandlerArray::push_back(VQwDataHandler* handler)
{
  if (handler == NULL) {
    QwError << "QwDataHandlerArray::push_back(): NULL handler"
            << QwLog::endl;
    //  This is an empty handler...
    //  Do nothing for now.

  } else if (!this->empty() && GetDataHandlerByName(handler->GetDataHandlerName())){
    //  There is already a handler with this name!
    QwError << "QwDataHandlerArray::push_back(): handler " << handler->GetDataHandlerName()
            << " already exists" << QwLog::endl;

  } else if (!CanContain(handler)) {
    //  There is no support for this type of handler
    QwError << "QwDataHandlerArray::push_back(): handler " << handler->GetDataHandlerName()
            << " is not supported by this handler array" << QwLog::endl;

  } else {
    boost::shared_ptr<VQwDataHandler> handler_tmp(handler);
    HandlerPtrs::push_back(handler_tmp);

    // Set the parent of the handler to this array
    //    handler_tmp->SetParent(this);

  }
}

/**
 * Define configuration options for global array
 * @param options Options
 */
void QwDataHandlerArray::DefineOptions(QwOptions &options)
{
  options.AddOptions()("datahandlers",
                       po::value<std::string>(),
                       "map file with datahandlers to include");

  // Versions of boost::program_options below 1.39.0 have a bug in multitoken processing
#if BOOST_VERSION < 103900
  options.AddOptions()("DataHandler.disable-by-type",
                       po::value<std::vector <std::string> >(),
                       "handler types to disable");
  options.AddOptions()("DataHandler.disable-by-name",
                       po::value<std::vector <std::string> >(),
                       "handler names to disable");
#else // BOOST_VERSION >= 103900
  options.AddOptions()("DataHandler.disable-by-type",
                       po::value<std::vector <std::string> >()->multitoken(),
                       "handler types to disable");
  options.AddOptions()("DataHandler.disable-by-name",
                       po::value<std::vector <std::string> >()->multitoken(),
                       "handler names to disable");
#endif // BOOST_VERSION
}


/**
 * Handle configuration options for the handler array itself
 * @param options Options
 */
void QwDataHandlerArray::ProcessOptions(QwOptions &options)
{
  // Filename to use for handler creation (single filename could be expanded
  // to a list)
  if (options.HasValue("datahandlers")){
    fDataHandlersMapFile = options.GetValue<std::string>("datahandlers");
  }
  // DataHandlers to disable
  fDataHandlersDisabledByName = options.GetValueVector<std::string>("DataHandler.disable-by-name");
  fDataHandlersDisabledByType = options.GetValueVector<std::string>("DataHandler.disable-by-type");

  //  Get the globally defined print running sum flag
  fPrintRunningSum = options.GetValue<bool>("print-runningsum");
}

/**
 * Get the handler in this array with the spcified name
 * @param name Name of the handler
 * @return Pointer to the handler
 */
VQwDataHandler* QwDataHandlerArray::GetDataHandlerByName(const TString& name)
{
  VQwDataHandler* tmp = NULL;
  if (!empty()) {
    // Loop over the handlers
    for (const_iterator handler = begin(); handler != end(); ++handler) {
      // Check the name of this handler
      // std::cout<<"QwDataHandlerArray::GetDataHandlerByName available name=="<<(*handler)->GetDataHandlerName()<<"== to be compared to =="<<name<<"==\n";
      if ((*handler)->GetDataHandlerName() == name) {
        tmp = (*handler).get();
        //std::cout<<"QwDataHandlerArray::GetDataHandlerByName found a matching name \n";
      } else {
        // nothing
      }
    }
  }
  return tmp;
}


/**
 * Get the list of handlers in this array of the specified type
 * @param type Type of the handler
 * @return Vector of handlers
 */
std::vector<VQwDataHandler*> QwDataHandlerArray::GetDataHandlerByType(const std::string& type)
{
  // Vector of handler pointers
  std::vector<VQwDataHandler*> handler_list;

  // If this array is not empty
  if (!empty()) {

    // Loop over the handlers
    for (const_iterator handler = begin(); handler != end(); ++handler) {

      // Test to see if the handler inherits from the required type
      if (VQwDataHandlerFactory::InheritsFrom((*handler).get(),type)) {
        handler_list.push_back((*handler).get());
      }

    } // end of loop over handlers

  } // end of if !empty()

  return handler_list;
}

void  QwDataHandlerArray::ClearEventData()
{
  if (!empty()) {
    /*    std::for_each(begin(), end(),
		  boost::mem_fn(&VQwDataHandler::ClearEventData));
    */
  }
}



void  QwDataHandlerArray::ProcessEvent()
{
  if (!empty()){
    std::for_each(begin(), end(), boost::mem_fn(&VQwDataHandler::ProcessData));
  }
}

void  QwDataHandlerArray::ConstructTreeBranches(
    QwRootFile *treerootfile,
    const std::string& treeprefix,
    const std::string& branchprefix)
{
  if (!empty()){
    for (iterator handler = begin(); handler != end(); ++handler) {
      handler->get()->ConstructTreeBranches(treerootfile, treeprefix, branchprefix);
    }
  }
}

void  QwDataHandlerArray::FillTreeBranches(QwRootFile *treerootfile)
{
  if (!empty()){
    for (iterator handler = begin(); handler != end(); ++handler) {
      handler->get()->FillTreeBranches(treerootfile);
    }
  }
}



//*****************************************************************

void  QwDataHandlerArray::ConstructBranchAndVector(TTree *tree, TString& prefix, std::vector <Double_t> &values)
{
  if (!empty()){
    for (iterator handler = begin(); handler != end(); ++handler) {
      VQwDataHandler* handler_parity = dynamic_cast<VQwDataHandler*>(handler->get());
      handler_parity->ConstructBranchAndVector(tree,prefix,values);
    }
  }
}

void  QwDataHandlerArray::FillTreeVector(std::vector <Double_t> &values) const
{
  if (!empty()){
    for (const_iterator handler = begin(); handler != end(); ++handler) {
      VQwDataHandler* handler_parity = dynamic_cast<VQwDataHandler*>(handler->get());
      handler_parity->FillTreeVector(values);
    }
  }
}


//*****************************************************************//

void  QwDataHandlerArray::FillDB(QwParityDB *db, TString type)
{
  for (iterator handler = begin(); handler != end(); ++handler) {
    VQwDataHandler* handler_parity = dynamic_cast<VQwDataHandler*>(handler->get());
    handler_parity->FillDB(db, type);
  }
}

/*
void  QwDataHandlerArray::FillErrDB(QwParityDB *db, TString type)
{
  //  for (const_iterator handler = dummy_source->begin(); handler != dummy_source->end(); ++handler) {
  for (iterator handler = begin(); handler != end(); ++handler) {
    VQwDataHandler* handler_parity = dynamic_cast<VQwDataHandler*>(handler->get());
    handler_parity->FillErrDB(db, type);
  }
  return;
}
*/

void QwDataHandlerArray::WritePromptSummary(QwPromptSummary *ps, TString type)
{
  if (!empty()){
    for (const_iterator handler = begin(); handler != end(); ++handler) {
      VQwDataHandler* handler_parity = dynamic_cast<VQwDataHandler*>(handler->get());
      handler_parity->WritePromptSummary(ps, type);
    }
  }
}


//*****************************************************************//

/**
 * Assignment operator
 * @param source DataHandler array to assign to this array
 * @return This handler array after assignment
 */
QwDataHandlerArray& QwDataHandlerArray::operator= (const QwDataHandlerArray &source)
{
  Bool_t localdebug=kFALSE;
  if(localdebug)  std::cout<<"QwDataHandlerArray::operator= \n";
  if (!source.empty()){
    if (this->size() == source.size()){
      for(size_t i=0;i<source.size();i++){
	if (source.at(i)==NULL || this->at(i)==NULL){
	  //  Either the source or the destination handler
	  //  are null
	} else {
	  VQwDataHandler *ptr1 =
	    dynamic_cast<VQwDataHandler*>(this->at(i).get());
	  if (typeid(*ptr1)==typeid(*(source.at(i).get()))){
	    if(localdebug) std::cout<<" here in QwDataHandlerArray::operator= types mach \n";
	    *(ptr1) = *(source.at(i).get());
	  } else {
	    //  DataHandlers don't match
	      QwError << " QwDataHandlerArray::operator= types do not mach" << QwLog::endl;
	      QwError << " typeid(ptr1)=" << typeid(*ptr1).name()
                      << " but typeid(*(source.at(i).get()))=" << typeid(*(source.at(i).get())).name()
                      << QwLog::endl;
	  }
	}
      }
    } else {
      //  Array sizes don't match
    }
  } else {
    //  The source is empty
  }
  return *this;
}

//*****************************************************************
/*
void  QwDataHandlerArray::PrintInfo() const
{
  if (!empty()) {
    for (const_iterator handler = begin(); handler != end(); ++handler) {
      (*handler)->PrintInfo();
    }
  }
}
*/
//*****************************************************************//

void QwDataHandlerArray::PrintValue() const
{
  if (!empty()) {
    for (const_iterator handler = begin(); handler != end(); ++handler) {
      VQwDataHandler* handler_parity = dynamic_cast<VQwDataHandler*>(handler->get());
      handler_parity->PrintValue();
    }
  }
}




//*****************************************************************//

void QwDataHandlerArray::CalculateRunningAverage()
{
  if (!empty()) {
    for (iterator handler = begin(); handler != end(); ++handler) {
      VQwDataHandler* handler_parity = dynamic_cast<VQwDataHandler*>(handler->get());
      handler_parity->CalculateRunningAverage();
    }
  }
}

<<<<<<< HEAD

void QwDataHandlerArray::AccumulateRunningSum(const QwDataHandlerArray& value, Int_t count, Int_t ErrorMask)
=======
void QwDataHandlerArray::AccumulateRunningSum(const QwDataHandlerArray& value)
>>>>>>> 8637a831
{
  if (!value.empty()) {
    if (this->size() == value.size()) {
	for (size_t i = 0; i < value.size(); i++) {
	  if (value.at(i)==NULL || this->at(i)==NULL) {
	    //  Either the value or the destination handler
	    //  are null
	  } else {
	    VQwDataHandler *ptr1 =
	      dynamic_cast<VQwDataHandler*>(this->at(i).get());
	    if (typeid(*ptr1) == typeid(*(value.at(i).get()))) {
	      ptr1->AccumulateRunningSum(*(value.at(i).get()), count, ErrorMask);
	    } else {
	      QwError << "QwDataHandlerArray::AccumulateRunningSum here where types don't match" << QwLog::endl;
	      QwError << " typeid(ptr1)=" << typeid(ptr1).name()
		      << " but typeid(value.at(i)))=" << typeid(value.at(i)).name()
		      << QwLog::endl;
	      //  DataHandlers don't match
	    }
	  }
	}

    } else {
      //  Array sizes don't match

    }
  } else {
    //  The value is empty
  }
}

void QwDataHandlerArray::AccumulateAllRunningSum(const QwDataHandlerArray& value, Int_t count, Int_t ErrorMask)
{
  if (!value.empty()) {
    if (this->size() == value.size()) {
	for (size_t i = 0; i < value.size(); i++) {
	  if (value.at(i)==NULL || this->at(i)==NULL) {
	    //  Either the value or the destination handler
	    //  are null
	  } else {
	    VQwDataHandler *ptr1 =
	      dynamic_cast<VQwDataHandler*>(this->at(i).get());
	    if (typeid(*ptr1) == typeid(*(value.at(i).get()))) {
	      ptr1->AccumulateRunningSum(*(value.at(i).get()), count, ErrorMask);
	    } else {
	      QwError << "QwDataHandlerArray::AccumulateRunningSum here where types don't match" << QwLog::endl;
	      QwError << " typeid(ptr1)=" << typeid(ptr1).name()
		      << " but typeid(value.at(i)))=" << typeid(value.at(i)).name()
		      << QwLog::endl;
	      //  DataHandlers don't match
	    }
	  }
	}
    } else {
      //  Array sizes don't match

    }
  } else {
    //  The value is empty
  }
}



/*
void QwDataHandlerArray::PrintErrorCounters() const{// report number of events failed due to HW and event cut faliure
  const VQwDataHandler *handler_parity;
  if (!empty()){
    for (const_iterator handler = begin(); handler != end(); ++handler){
      handler_parity=dynamic_cast<const VQwDataHandler*>((handler)->get());
      handler_parity->PrintErrorCounters();
    }
  }
}
*/

/**
 * Add the handler to this array.  Do nothing if the handler is null or if
 * there is already a handler with that name in the array.
 * @param handler DataHandler to add to the array
 */
void QwDataHandlerArray::push_back(boost::shared_ptr<VQwDataHandler> handler)
{
  
 if (handler.get() == NULL) {
   QwError << "QwDataHandlerArray::push_back(): NULL handler"
           << QwLog::endl;
   //  This is an empty handler...
   //  Do nothing for now.

 } else if (!this->empty() && GetDataHandlerByName(handler->GetDataHandlerName())){
   //  There is already a handler with this name!
   QwError << "QwDataHandlerArray::push_back(): handler " << handler->GetDataHandlerName()
           << " already exists" << QwLog::endl;

 } else if (!CanContain(handler.get())) {
   //  There is no support for this type of handler
   QwError << "QwDataHandlerArray::push_back(): handler " << handler->GetDataHandlerName()
           << " is not supported by this handler array" << QwLog::endl;

 } else {
   boost::shared_ptr<VQwDataHandler> handler_tmp(handler);
   HandlerPtrs::push_back(handler_tmp);

/*
   // Set the parent of the handler to this array
   handler_tmp->SetParent(this);


   // Instruct the handler to publish variables
   if (handler_tmp->PublishInternalValues() == kFALSE) {
     QwError << "Not all variables for " << handler_tmp->GetDataHandlerName()
             << " could be published!" << QwLog::endl;
   }
*/
 }
}

/*
void QwDataHandlerArray::PrintParamFileList() const
{
  if (not empty()) {
    for (const_iterator handler = begin(); handler != end(); ++handler)
      {
        (*handler)->PrintDetectorMaps(true);
      }
  }
}

TList* QwDataHandlerArray::GetParamFileNameList(TString name) const
{
  if (not empty()) {

    TList* return_maps_TList = new TList;
    return_maps_TList->SetName(name);

    std::map<TString, TString> mapfiles_handler;

    for (const_iterator handler = begin(); handler != end(); ++handler) 
      {
	mapfiles_handler = (*handler)->GetDetectorMaps();
	for( std::map<TString, TString>::iterator ii= mapfiles_handler.begin(); ii!= mapfiles_handler.end(); ++ii)
	  {	
	    TList *test = new TList;
	    test->SetName((*ii).first);
	    test->AddLast(new TObjString((*ii).second));
	    return_maps_TList -> AddLast(test);
	  }
      }

    return return_maps_TList;
  }
  else {
    return NULL;
  }
};

*/

void QwDataHandlerArray::ProcessDataHandlerEntry()
{
  if (!empty()) {
    for(iterator handler = begin(); handler != end(); ++handler){
      (*handler)->ProcessData();
    }
  }
}

void QwDataHandlerArray::FinishDataHandler()
{
  if (!empty()) {
    for(iterator handler = begin(); handler != end(); ++handler){
      (*handler)->CalcCorrelations();
    }
    this->CalculateRunningAverage();  
  }
}
  
  
  
  
  <|MERGE_RESOLUTION|>--- conflicted
+++ resolved
@@ -478,12 +478,8 @@
   }
 }
 
-<<<<<<< HEAD
 
 void QwDataHandlerArray::AccumulateRunningSum(const QwDataHandlerArray& value, Int_t count, Int_t ErrorMask)
-=======
-void QwDataHandlerArray::AccumulateRunningSum(const QwDataHandlerArray& value)
->>>>>>> 8637a831
 {
   if (!value.empty()) {
     if (this->size() == value.size()) {
