--- conflicted
+++ resolved
@@ -15,12 +15,6 @@
  */
 
 #include "QwSIS3320_Samples.h"
-<<<<<<< HEAD
-#if ROOT_VERSION_CODE < ROOT_VERSION(5,90,0)
-ClassImp(QwSIS3320_Samples);
-#endif //ROOT_VERSION_CODE < ROOT_VERSION(5,90,0)
-=======
->>>>>>> ab5e924f
 
 // System headers
 #include <numeric>
