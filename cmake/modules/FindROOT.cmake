--- conflicted
+++ resolved
@@ -100,13 +100,6 @@
   unset(_ldflags)
 
   execute_process(
-<<<<<<< HEAD
-    COMMAND ${ROOT_CONFIG_EXECUTABLE} --glibs
-    OUTPUT_VARIABLE ROOT_LIBRARIES
-    OUTPUT_STRIP_TRAILING_WHITESPACE)
-
-  set(ROOT_LIBRARY_DIR ${ROOTSYS}/lib)
-=======
     COMMAND ${ROOT_CONFIG_EXEC} --libs
     OUTPUT_VARIABLE _libs
     OUTPUT_STRIP_TRAILING_WHITESPACE
@@ -119,7 +112,6 @@
 # We need some of these variables as ;-lists
 set(ROOT_CXXFLAG_LIST ${ROOT_CXX_FLAGS})
 separate_arguments(ROOT_CXXFLAG_LIST)
->>>>>>> 99f4fe8a
 
 # Get list of ROOT's core libraries from the output of "root-config --libs"
 separate_arguments(ROOT_LIB_FLAGS)
@@ -218,29 +210,6 @@
 #
 function(build_root_dictionary dictionary)
 
-<<<<<<< HEAD
-include(CMakeParseArguments)
-find_program(ROOTCINT_EXECUTABLE rootcint
-  PATHS $ENV{ROOTSYS}/bin NO_DEFAULT_PATH)
-
-#----------------------------------------------------------------------------
-# function ROOT_GENERATE_DICTIONARY( dictionary   
-#                                    header1 header2 ... 
-#                                    LINKDEF linkdef1 ... 
-#                                    OPTIONS opt1...)
-function(ROOT_GENERATE_DICTIONARY dictionary)
-  CMAKE_PARSE_ARGUMENTS(ARG "" "" "LINKDEF;OPTIONS" "" ${ARGN})
-  #---Get the list of header files-------------------------
-  set(headerfiles)
-  foreach(fp ${ARG_UNPARSED_ARGUMENTS})
-    file(GLOB files ${fp})
-    if(files)
-      foreach(f ${files})
-        if(NOT f MATCHES LinkDef)
-          set(headerfiles ${headerfiles} ${f})
-        endif()
-      endforeach()
-=======
   if(DEFINED ROOT_VERSION AND DEFINED ROOTSYS)
     if(NOT ${ROOT_VERSION} VERSION_LESS 6)
       find_program(ROOTCLING rootcling HINTS "${ROOTSYS}/bin" NO_CMAKE_ENVIRONMENT_PATH)
@@ -248,7 +217,6 @@
 	message(FATAL_ERROR
 	  "root_generate_dictionary: Cannot find rootcling. Check ROOT installation.")
       endif()
->>>>>>> 99f4fe8a
     else()
       find_program(ROOTCINT rootcint HINTS "${ROOTSYS}/bin" NO_CMAKE_ENVIRONMENT_PATH)
       if(NOT ROOTCINT)
@@ -273,13 +241,6 @@
     list(APPEND defines $<TARGET_PROPERTY:${tgt},COMPILE_DEFINITIONS>)
     list(APPEND incdirs $<TARGET_PROPERTY:${tgt},INCLUDE_DIRECTORIES>)
   endforeach()
-<<<<<<< HEAD
-  #---call rootcint------------------------------------------
-  add_custom_command(OUTPUT ${dictionary}.cxx
-                     COMMAND ${ROOTCINT_EXECUTABLE} -cint -f  ${dictionary}.cxx 
-                                          -c ${ARG_OPTIONS} ${includedirs} ${headerfiles} ${linkdefs} 
-                     DEPENDS ${headerfiles} ${linkdefs})
-=======
 
   # Add any explicitly specified include directories
   list(APPEND incdirs ${RGD_INCLUDEDIRS})
@@ -328,5 +289,4 @@
   add_custom_target(${dictionary}_ROOTDICT
     DEPENDS ${dictionary}Dict.cxx
   )
->>>>>>> 99f4fe8a
 endfunction()