# This is an example of a detector definition file.
[QwCombiner]
  name       = MyCombiner
  priority   = 0
  map        = prex_combiner.map
  tree-name  = mulc
  tree-comment = Helicity event data tree (corrected)

[QwCombiner]
  name       = BModCombiner
  priority   = 0
  map        = prex_combiner_dit.map
  tree-name  = mulc_dit
  tree-comment = Helicity event data tree (BMod corrected)

[QwCombiner]
  name       = MyCombiner
  priority   = 0
  map        = prex_combiner.map
  tree-name  = mulc
  tree-comment = Helicity event data tree (corrected)

[LRBCorrector]
  name       = LinRegBlue Corrector (run-level slopes)
  priority   = 10
  map        = prex_corrolator.conf
  slope-file-base = blueR
  slope-file-suff = new.slope.root
  slope-path = ./LRBoutput/
  tree-name  = mulc_lrb
  tree-comment = Corrected helicity event data tree (run-level slopes)

[LRBCorrector]
  name       = LinRegBlue Corrector (burst-level slopes)
  priority   = 10
  map        = prex_corrolator.conf
  slope-file-base = burst_blueR
  slope-file-suff = new.slope.root
  slope-path = ./LRBoutput/
  tree-name  = mulc_lrb_burst
  tree-comment = Regressed helicity event data tree (burst-level slopes)

[QwCorrelator]
  name       = lrb_std
  priority   = 50
  map        = prex_corrolator.conf
  slope-file-base = blueR
  slope-file-suff = new.slope.root
  slope-path = ./LRBoutput/
  alias-file-base = regalias_
  alias-file-suff = 
  alias-path = ./LRBoutput/
  disable-histos = true
  tree-name  = lrb_std
  tree-comment = Correlations

[QwCorrelator]
  name       = lrb_std_block0
  priority   = 50
  map        = prex_corrolator.conf
  slope-file-base = blueR
  slope-file-suff = .block0.new.slope.root
  slope-path = ./LRBoutput/ 
  alias-file-base = regalias_
  alias-file-suff = _block0
  alias-path = ./LRBoutput/
  block = 0
  disable-histos = true
  tree-name  = lrb_std_block0
  tree-comment = Correlations (block0)

[QwCorrelator]
  name       = lrb_std_block1
  priority   = 50
  map        = prex_corrolator.conf
  slope-file-base = blueR
  slope-file-suff = .block1.new.slope.root
  slope-path = ./LRBoutput/ 
  alias-file-base = regalias_
  alias-file-suff = _block1
  alias-path = ./LRBoutput/
  block = 1
  disable-histos = true
  tree-name  = lrb_std_block1
  tree-comment = Correlations (block1)

[QwCorrelator]
  name       = lrb_std_block2
  priority   = 50
  map        = prex_corrolator.conf
  slope-file-base = blueR
  slope-file-suff = .block2.new.slope.root
  slope-path = ./LRBoutput/ 
  alias-file-base = regalias_
  alias-file-suff = _block2
  alias-path = ./LRBoutput/
  block = 2
  disable-histos = true
  tree-name  = lrb_std_block2
  tree-comment = Correlations (block2)

[QwCorrelator]
  name       = lrb_std_block3
  priority   = 50
  map        = prex_corrolator.conf
  slope-file-base = blueR
  slope-file-suff = .block3.new.slope.root
  slope-path = ./LRBoutput/ 
  alias-file-base = regalias_
  alias-file-suff = _block3
  alias-path = ./LRBoutput/
  block = 3
  disable-histos = true
  tree-name  = lrb_std_block3
  tree-comment = Correlations (block3)

[QwCorrelator]
  name       = lrb_all
  priority   = 50
  map        = prex_corrolator_all.conf
  slope-file-base = blueR
  slope-file-suff = all.slope.root
  slope-path = ./LRBoutput/ 
  alias-file-base = regalias_
  alias-file-suff = all
  alias-path = ./LRBoutput/
  disable-histos = true
<<<<<<< HEAD
  tree-name  = lrb_all
  tree-comment = Correlations (all variables)

[QwCombiner]
  name       = MyCombiner2
  priority   = 99
  map        = prex_combiner2.map
  tree-name  = mulc2
  tree-comment = Helicity event data tree (corrected)

[QwExtractor]
  name       = BMWExtractor
  priority   = 0
  scope      = event
  tree-name  = bmw          # not implemented at this time, currently hardcoded
  tree-comment = Bmod Data  # not implemented at this time, currently hardcoded

# Old combiner approach - fails to get non-published data (like WORD bmw data that matters)
#[QwCombiner]
#  name       = bmw
#  priority   = 50
#  scope      = event
#  map        = prex_bmw.map
#  tree-name  = bmw
#  tree-comment = Beam modulation
=======
>>>>>>> 899bb99d
<|MERGE_RESOLUTION|>--- conflicted
+++ resolved
@@ -12,13 +12,6 @@
   map        = prex_combiner_dit.map
   tree-name  = mulc_dit
   tree-comment = Helicity event data tree (BMod corrected)
-
-[QwCombiner]
-  name       = MyCombiner
-  priority   = 0
-  map        = prex_combiner.map
-  tree-name  = mulc
-  tree-comment = Helicity event data tree (corrected)
 
 [LRBCorrector]
   name       = LinRegBlue Corrector (run-level slopes)
@@ -125,7 +118,6 @@
   alias-file-suff = all
   alias-path = ./LRBoutput/
   disable-histos = true
-<<<<<<< HEAD
   tree-name  = lrb_all
   tree-comment = Correlations (all variables)
 
@@ -150,6 +142,4 @@
 #  scope      = event
 #  map        = prex_bmw.map
 #  tree-name  = bmw
-#  tree-comment = Beam modulation
-=======
->>>>>>> 899bb99d
+#  tree-comment = Beam modulation