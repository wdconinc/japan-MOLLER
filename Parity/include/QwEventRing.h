/**********************************************************\
* File: QwEventRing.h                                      *
*                                                          *
* Author: P. M. King, Rakitha Beminiwattha                 *
* Time-stamp: <2009-11-08 15:40>                           *
\**********************************************************/

#ifndef __QwEventRing__
#define __QwEventRing__

#include <vector>

#include <fstream>
#include "QwSubsystemArrayParity.h"

class QwEventRing {

/******************************************************************
 *  Class: QwEventRing
 *  Description : The event buffer to reduce  beam trips effects on running 
 *  averages.
 *
 ******************************************************************/
 private:
  QwEventRing();

 public:
  QwEventRing(QwOptions &options, QwSubsystemArrayParity &event);
  virtual ~QwEventRing() { };

  /// \brief Define options
  static void DefineOptions(QwOptions &options);
  /// \brief Process options
  void ProcessOptions(QwOptions &options);

  /// \brief Add the subsystem to the ring
  void push(QwSubsystemArrayParity &event);
  /// \brief Return the last subsystem in the ring
  QwSubsystemArrayParity& pop();

  /// \brief Print value of rolling average
  void PrintRollingAverage() {
    fRollingAvg.CalculateRunningAverage();
    fRollingAvg.PrintValue();
  }

  /// \brief Return the read status of the ring
  Bool_t IsReady();

  void CheckBurpCut(Int_t thisevent);

  /// \brief Return the number of events in the ring
  Int_t GetNumberOfEvents() const { return fNumberOfEvents; }

  /// \brief Unwind the ring until empty
  void Unwind() {
    while (GetNumberOfEvents() > 0) pop();
    if (fPrintAfterUnwind) {
      QwMessage << "Residual rolling average (should be zero)" << QwLog::endl;
      PrintRollingAverage();
    }
  }
 private:

  Int_t fRING_SIZE;//this is the length of the ring

  Int_t fNumberOfEvents;

  Int_t fNextToBeFilled;//counts events in the ring
  Int_t fNextToBeRead;//keep track off when to read next from the ring.

  Bool_t fPrintAfterUnwind; // print rolling average after unwinding

  Bool_t bEVENT_READY; //If kTRUE, the good events are added to the event ring. After a beam trip this is set to kFALSE
  //after discarding LEAVE_COUNT no.of good event this is set to kTRUE

  Bool_t bRING_READY; //set to true after ring is filled with good events and time to process them. Set to kFALSE after processing 
  //all the events in the ring
  std::vector<QwSubsystemArrayParity> fEvent_Ring;
  //to track all the rolling averages for stability checks
  QwSubsystemArrayParity fRollingAvg;
  
  //for debugging purposes
  FILE *out_file;   
  static const Bool_t bDEBUG=kFALSE;//kTRUE;
  static const Bool_t bDEBUG_Write=kFALSE;

  //State of the stability check - ON/OFF
  Bool_t bStability;

<<<<<<< HEAD
  //  Burp cut variables
  Int_t fBurpExtent;
  Int_t fBurpPrecut;
  QwSubsystemArrayParity fBurpAvg;
=======
  //Beam Trip Variables
  int holdoff;    //the amount of events that are ignored when the beam trips
  int countdown;   //the amount of current events that are to be ignored

>>>>>>> 8637a831
};




#endif<|MERGE_RESOLUTION|>--- conflicted
+++ resolved
@@ -88,17 +88,14 @@
   //State of the stability check - ON/OFF
   Bool_t bStability;
 
-<<<<<<< HEAD
+  //Beam Trip Variables
+  int holdoff;    //the amount of events that are ignored when the beam trips
+  int countdown;   //the amount of current events that are to be ignored
+
   //  Burp cut variables
   Int_t fBurpExtent;
   Int_t fBurpPrecut;
   QwSubsystemArrayParity fBurpAvg;
-=======
-  //Beam Trip Variables
-  int holdoff;    //the amount of events that are ignored when the beam trips
-  int countdown;   //the amount of current events that are to be ignored
-
->>>>>>> 8637a831
 };
 
 
