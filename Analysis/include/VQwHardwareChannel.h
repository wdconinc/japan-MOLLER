/**********************************************************\
* File: VQwHardwareChannel.h                               *
*                                                          *
* Author: P. King                                          *
* Date:   Tue Mar 29 13:08:12 EDT 2011                     *
\**********************************************************/

#ifndef __VQWHARDWARECHANNEL__
#define __VQWHARDWARECHANNEL__

// System headers
#include <cmath>
#include <vector>
#include <stdexcept>

// Qweak headers
#include "VQwDataElement.h"

// ROOT forward declarations
class TTree;

// Qweak forward declarations
class QwDBInterface;
class QwParameterFile;
class QwErrDBInterface;

class VQwHardwareChannel: public VQwDataElement {
/****************************************************************//**
 *  Class: VQwHardwareChannel
 *         Virtual base class to support common functions for all
 *         hardware channel data elements.
 *         Only the data element classes which contain raw data
 *         from one physical channel (such as QwVQWK_Channel,
 *         QwScaler_Channel, etc.) should inherit from this class.
 ******************************************************************/
public:
  VQwHardwareChannel();
  VQwHardwareChannel(const VQwHardwareChannel& value);
  VQwHardwareChannel(const VQwHardwareChannel& value, VQwDataElement::EDataToSave datatosave);
  virtual ~VQwHardwareChannel() { };

<<<<<<< HEAD
  virtual VQwHardwareChannel* Clone() const{
    return Clone(this->fDataToSave);
  };
  virtual VQwHardwareChannel* Clone(VQwDataElement::EDataToSave datatosave) const = 0;
=======
  void ProcessOptions();

  virtual VQwHardwareChannel* Clone() = 0;
>>>>>>> 5ed02d56

  using VQwDataElement::UpdateErrorFlag;

  /*! \brief Get the number of data words in this data element */
  size_t GetNumberOfDataWords() {return fNumberOfDataWords;}

  /*! \brief Get the number of subelements in this data element */
  size_t GetNumberOfSubelements() {return fNumberOfSubElements;};
  
  Int_t GetRawValue() const       {return this->GetRawValue(0);};
  Double_t GetValue() const       {return this->GetValue(0);};
  Double_t GetValueM2() const     {return this->GetValueM2(0);};
  Double_t GetValueError() const  {return this->GetValueError(0);};
  Double_t GetValueWidth() const  {return this->GetValueWidth(0);};
  virtual Int_t GetRawValue(size_t element) const = 0;
  virtual Double_t GetValue(size_t element) const = 0;
  virtual Double_t GetValueM2(size_t element) const = 0;
  virtual Double_t GetValueError(size_t element) const = 0;
  Double_t GetValueWidth(size_t element) const {
    RangeCheck(element);
    Double_t width;
    if (fGoodEventCount>0){
      width = (GetValueError(element)*std::sqrt(Double_t(fGoodEventCount))); 
    } else {
      width = 0.0;
    } 
    return width;
  };

  virtual void  ClearEventData(){
    VQwDataElement::ClearEventData();
  };

  /*   virtual void AddChannelOffset(Double_t Offset) = 0; */
  virtual void Scale(Double_t Offset) = 0;


  /// \brief Initialize the fields in this object
  void  InitializeChannel(TString name){InitializeChannel(name, "raw");};
  virtual void  InitializeChannel(TString name, TString datatosave) = 0;
  virtual void  InitializeChannel(TString subsystem, TString instrumenttype, TString name, TString datatosave) = 0;
  
  //Check for harware errors in the devices. This will return the device error code.
  virtual Int_t ApplyHWChecks() = 0;

  void SetEventCutMode(Int_t bcuts){bEVENTCUTMODE=bcuts;};

  virtual Bool_t ApplySingleEventCuts() = 0;//check values read from modules are at desired level

  virtual Bool_t CheckForBurpFail(const VQwHardwareChannel *event){
    Bool_t foundburp = kFALSE;
    if (fBurpThreshold>0){
      Double_t diff = this->GetValue() - event->GetValue();
      if (fabs(diff)>fBurpThreshold){
	      foundburp = kTRUE;
	      fBurpCountdown = fBurpHoldoff;
      } else if (fBurpCountdown>0) {
	      foundburp = kTRUE;
	      fBurpCountdown--;
      }
    }
    if (foundburp){
      fErrorFlag |= kErrorFlag_BurpCut;
    }
    
    return foundburp;
  }
  
  /*! \brief Set the upper and lower limits (fULimit and fLLimit) 
   *         for this channel */
  void SetSingleEventCuts(Double_t min, Double_t max);
  /*! \brief Inherited from VQwDataElement to set the upper and lower 
   *         limits (fULimit and fLLimit), stability % and the 
   *         error flag on this channel */
  void SetSingleEventCuts(UInt_t errorflag,Double_t min, Double_t max, Double_t stability=-1.0, Double_t BurpLevel=-1.0);

  Double_t GetEventCutUpperLimit() const { return fULimit; };
  Double_t GetEventCutLowerLimit() const { return fLLimit; };

  Double_t GetStabilityLimit() const { return fStability;};

  UInt_t UpdateErrorFlag() {return GetEventcutErrorFlag();};
  void UpdateErrorFlag(const VQwHardwareChannel& elem){fErrorFlag |= elem.fErrorFlag;};
  virtual UInt_t GetErrorCode() const {return (fErrorFlag);}; 

  virtual  void IncrementErrorCounters()=0;
  virtual  void  ProcessEvent()=0;
 
  
  virtual void CalculateRunningAverage() = 0;
//   virtual void AccumulateRunningSum(const VQwHardwareChannel *value) = 0;

  /// Arithmetic assignment operator:  Should only copy event-based data
  virtual VQwHardwareChannel& operator=(const VQwHardwareChannel& value) {
    VQwDataElement::operator=(value);
    return *this;
  }
  void AssignScaledValue(const VQwHardwareChannel &value, Double_t scale){
     AssignValueFrom(&value);
     Scale(scale);
  };
    virtual void Ratio(const VQwHardwareChannel* numer, const VQwHardwareChannel* denom){
    if (!IsNameEmpty()){
      this->AssignValueFrom(numer); 
      this->operator/=(denom);
       
        // Remaining variables
    fGoodEventCount  = denom->fGoodEventCount;
    fErrorFlag = (numer->fErrorFlag|denom->fErrorFlag);//error code is ORed.  
     }
  }

  void AssignValueFrom(const VQwDataElement* valueptr) = 0;
  virtual VQwHardwareChannel& operator+=(const VQwHardwareChannel* input) = 0;
  virtual VQwHardwareChannel& operator-=(const VQwHardwareChannel* input) = 0;
  virtual VQwHardwareChannel& operator*=(const VQwHardwareChannel* input) = 0;
  virtual VQwHardwareChannel& operator/=(const VQwHardwareChannel* input) = 0;


  virtual void ScaledAdd(Double_t scale, const VQwHardwareChannel *value) = 0;

  void     SetPedestal(Double_t ped) { fPedestal = ped; kFoundPedestal = 1; };
  Double_t GetPedestal() const       { return fPedestal; };
  void     SetCalibrationFactor(Double_t factor) { fCalibrationFactor = factor; kFoundGain = 1; };
  Double_t GetCalibrationFactor() const          { return fCalibrationFactor; };

  void AddEntriesToList(std::vector<QwDBInterface> &row_list);
  virtual void AddErrEntriesToList(std::vector<QwErrDBInterface> &row_list) {};

  
  virtual void AccumulateRunningSum(const VQwHardwareChannel *value, Int_t count=0, Int_t ErrorMask=0xFFFFFFF){
    if(count==0){
      count = value->fGoodEventCount;
    }
    if(ErrorMask ==  kPreserveError){QwError << "VQwHardwareChannel count=" << count << QwLog::endl;}
    AccumulateRunningSum(value, count, ErrorMask);
  };
  virtual void DeaccumulateRunningSum(const VQwHardwareChannel *value, Int_t ErrorMask=0xFFFFFFF){
    AccumulateRunningSum(value, -1, ErrorMask);
  };

  virtual void AddValueFrom(const VQwHardwareChannel* valueptr) = 0;
  virtual void SubtractValueFrom(const VQwHardwareChannel* valueptr) = 0;
  virtual void MultiplyBy(const VQwHardwareChannel* valueptr) = 0;
  virtual void DivideBy(const VQwHardwareChannel* valueptr) = 0;

  virtual void ConstructBranchAndVector(TTree *tree, TString& prefix, std::vector<Double_t>& values) = 0;
  virtual void ConstructBranch(TTree *tree, TString &prefix) = 0;
  void ConstructBranch(TTree *tree, TString &prefix, QwParameterFile& modulelist);
  virtual void FillTreeVector(std::vector<Double_t>& values) const = 0;

 protected:
  /*! \brief Set the number of data words in this data element */
  void SetNumberOfDataWords(const UInt_t &numwords) {fNumberOfDataWords = numwords;}
  /*! \brief Set the number of data words in this data element */
  void SetNumberOfSubElements(const size_t elements) {fNumberOfSubElements = elements;};

  /*! \brief Set the flag indicating if raw or derived values are
   *         in this data element */
  void SetDataToSave(TString datatosave) {
    if      (datatosave == "raw")
      fDataToSave = kRaw;
    else if (datatosave == "derived")
      fDataToSave = kDerived;
    else
      fDataToSave = kRaw; // wdc, added default fall-through
  }
  /*! \brief Set the flag indicating if raw or derived values are
   *         in this data element */
  void SetDataToSave(VQwDataElement::EDataToSave datatosave) {
    fDataToSave = datatosave;
  }
  /*! \brief Set the flag indicating if raw or derived values are
   *         in this data element based on prefix */
  void SetDataToSaveByPrefix(const TString& prefix) {
    if (prefix.Contains("asym_")
     || prefix.Contains("diff_")
     || prefix.Contains("yield_"))
      fDataToSave = kDerived;
    if (prefix.Contains("stat"))
      fDataToSave = kMoments; // stat has priority
  }

  /*! \brief Checks that the requested element is in range, to be
   *         used in accesses to subelements similar to
   *         std::vector::at(). */
  void RangeCheck(size_t element) const {
    if (element<0 || element >= fNumberOfSubElements){
      TString loc="VQwDataElement::RangeCheck for "
	+this->GetElementName()+" failed for subelement "+Form("%zu",element);
      throw std::out_of_range(loc.Data());

    }
  };



protected:
  UInt_t  fNumberOfDataWords; ///< Number of raw data words in this data element
  UInt_t  fNumberOfSubElements; ///< Number of subelements in this data element

  EDataToSave fDataToSave;

  /*  Ntuple array indices */
  size_t fTreeArrayIndex;
  size_t fTreeArrayNumEntries;

  /*! \name Channel calibration                    */
  // @{
  Double_t fPedestal; /*!< Pedestal of the hardware sum signal,
			   we assume the pedestal level is constant over time
			   and can be divided by four for use with each block,
			   units: [counts / number of samples] */
  Double_t fCalibrationFactor;
  Bool_t kFoundPedestal;
  Bool_t kFoundGain;
  //@}

  /*! \name Single event cuts and errors                    */
  // @{
  Int_t bEVENTCUTMODE;/*!<If this set to kFALSE then Event cuts are OFF*/
  Double_t fULimit, fLLimit;/*!<this sets the upper and lower limits*/
  Double_t fStability;/*!<how much deviaton from the stable reading is allowed*/

  Double_t fBurpThreshold;
  Int_t fBurpCountdown;
  Int_t fBurpHoldoff;

  //@}

};   // class VQwHardwareChannel

#endif // __MQWHARDWARECHANNEL__<|MERGE_RESOLUTION|>--- conflicted
+++ resolved
@@ -39,16 +39,12 @@
   VQwHardwareChannel(const VQwHardwareChannel& value, VQwDataElement::EDataToSave datatosave);
   virtual ~VQwHardwareChannel() { };
 
-<<<<<<< HEAD
+  void ProcessOptions();
+
   virtual VQwHardwareChannel* Clone() const{
     return Clone(this->fDataToSave);
   };
   virtual VQwHardwareChannel* Clone(VQwDataElement::EDataToSave datatosave) const = 0;
-=======
-  void ProcessOptions();
-
-  virtual VQwHardwareChannel* Clone() = 0;
->>>>>>> 5ed02d56
 
   using VQwDataElement::UpdateErrorFlag;
 
