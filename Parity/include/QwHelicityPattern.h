/**********************************************************\
* File: QwHelicityPattern.h                                *
*                                                          *
* Author: P. M. King                                       *
* Time-stamp: <2007-05-08 15:40>                           *
\**********************************************************/
#ifndef __QwHelicityPattern__
#define __QwHelicityPattern__

// System headers
#include <vector>

// ROOT headers
#include <TTree.h>

// Qweak headers
#include "QwSubsystemArrayParity.h"
#include "QwEPICSEvent.h"
#include "QwBlinder.h"

// Forward declarations
class QwHelicity;

///
/// \ingroup QwAnalysis_ADC
///
/// \ingroup QwAnalysis_BL
class QwHelicityPattern {
  /******************************************************************
   *  Class: QwHelicityPattern
   *
   *
   ******************************************************************/
 private:
  /// Private default constructor (not implemented, will throw linker error on use)
  QwHelicityPattern();
 public:
  /// Constructor with subsystem array
  QwHelicityPattern(QwSubsystemArrayParity &event, const TString &run = "0");
  /// \brief Copy constructor by reference
  QwHelicityPattern(const QwHelicityPattern& source);
  /// Virtual destructor
  virtual ~QwHelicityPattern() { };

  /// \brief Define the configuration options
  static void DefineOptions(QwOptions &options);
  /// \brief Process the configuration options
  void ProcessOptions(QwOptions &options);

  void  LoadEventData(QwSubsystemArrayParity &event);
  Bool_t HasDataLoaded() const { return fIsDataLoaded; };

  Bool_t PairAsymmetryIsGood();
  Bool_t NextPairIsComplete();
  void   CalculatePairAsymmetry();
  void   ClearPairData(){
    fPairYield.ClearEventData();
    fPairDifference.ClearEventData();
    fPairAsymmetry.ClearEventData();
  }

  Bool_t IsCompletePattern() const;

  Bool_t IsEndOfBurst(){
    //  Is this the end of a burst?
    return (fBurstLength > 0 && fCurrentPatternNumber % fBurstLength == 0);
  }

  void  CalculateAsymmetry();
  void GetTargetChargeStat(Double_t & asym, Double_t & error, Double_t & width);//retrieves the target charge asymmetry,asymmetry error ,asymmetry width

  /// Enable/disable alternate asymmetry calculation
  void  EnableAlternateAsymmetry(const Bool_t flag = kTRUE) { fEnableAlternateAsym = flag; };
  /// Disable alternate asymmetry calculation
  void  DisableAlternateAsymmetry() { fEnableAlternateAsym = kFALSE; };
  /// Status of alternate asymmetry calculation flag
  Bool_t IsAlternateAsymEnabled() { return fEnableAlternateAsym; };

  /// Enable/disable burst sum calculation
  void  EnableBurstSum(const Bool_t flag = kTRUE) { fEnableBurstSum = flag; };
  /// Disable burst sum calculation
  void  DisableBurstSum() { fEnableBurstSum = kFALSE; };
  /// Status of burst sum calculation flag
  Bool_t IsBurstSumEnabled() { return fEnableBurstSum; };

  /// Enable/disable running sum calculation
  void  EnableRunningSum(const Bool_t flag = kTRUE) { fEnableRunningSum = flag; };
  /// Disable running sum calculation
  void  DisableRunningSum() { fEnableRunningSum = kFALSE; };
  /// Status of running sum calculation flag
  Bool_t IsRunningSumEnabled() { return fEnableRunningSum; };

  /// Enable/disable storing pattern differences
  void  EnableDifference(const Bool_t flag = kTRUE) { fEnableDifference = flag; };
  /// Disable storing pattern differences
  void  DisableDifference() { fEnableDifference = kFALSE; };
  /// Status of storing pattern differences flag
  Bool_t IsDifferenceEnabled() { return fEnableDifference; };

  /// Enable/disable storing pair differences
  void  EnablePairs(const Bool_t flag = kTRUE) { fEnablePairs = flag; };
  /// Disable storing pair differences
  void  DisablePairs() { fEnablePairs = kFALSE; };
  /// Status of storing pair differences flag
  Bool_t IsPairsEnabled() { return fEnablePairs; };

#ifdef __USE_DATABASE__
  /// Update the blinder status with new external information
  void UpdateBlinder(QwParityDB* db){
    fBlinder.Update(db);
  };
#endif

  /// Update the blinder status with new external information
  void UpdateBlinder(const QwSubsystemArrayParity& detectors) {
    fBlinder.Update(detectors);
  };
  /// Update the blinder status with new external information
  void UpdateBlinder(const QwEPICSEvent& epics) {
    fBlinder.Update(epics);
  };

  // wish these could be const references, but ConstructBranchAndVector messes with object
  QwSubsystemArrayParity& GetYield()      { return fYield; };
  QwSubsystemArrayParity& GetDifference() { return fDifference; };
  QwSubsystemArrayParity& GetAsymmetry()  { return fAsymmetry; };

  // wish these could be const references, but ConstructBranchAndVector messes with object
  QwSubsystemArrayParity& GetPairYield()      { return fPairYield; };
  QwSubsystemArrayParity& GetPairDifference() { return fPairDifference; };
  QwSubsystemArrayParity& GetPairAsymmetry()  { return fPairAsymmetry; };

<<<<<<< HEAD
  void  AccumulateBurstSum();
  void  AccumulateRunningBurstSum();
  void  AccumulateRunningSum(){AccumulateRunningSum(*this);};
  void  AccumulateRunningSum(QwHelicityPattern &entry, Int_t count=0, Int_t ErrorMask=0xFFFFFFF);
=======
  void  AccumulateRunningSum(QwHelicityPattern &entry);
>>>>>>> 8637a831
  void  AccumulatePairRunningSum(QwHelicityPattern &entry);

  void  CalculateRunningAverage();

  void  PrintValue() const;

  void  ConstructObjects(){ConstructObjects((TDirectory*)NULL);};
  void  ConstructObjects(TDirectory *folder);

  void  ConstructHistograms(){ConstructHistograms((TDirectory*)NULL);};
  void  ConstructHistograms(TDirectory *folder);
  void  FillHistograms();

  void  ConstructBranchAndVector(TTree *tree, TString &prefix, std::vector<Double_t> &values);
  void  ConstructBranch(TTree *tree, TString &prefix);
  void  ConstructBranch(TTree *tree, TString &prefix, QwParameterFile &trim_tree);
  void  FillTreeVector(std::vector<Double_t> &values) const;

#ifdef __USE_DATABASE__
  void  FillDB(QwParityDB *db);
  void  FillErrDB(QwParityDB *db);
#endif

  void  WritePromptSummary(QwPromptSummary *ps);

  Bool_t IsGoodAsymmetry();
  UInt_t GetEventcutErrorFlag() const{
    return fAsymmetry.GetEventcutErrorFlag();
  };

  void  ClearEventData();

  void  Print() const;

 protected:

  std::vector<QwSubsystemArrayParity> fEvents;
  std::vector<Bool_t> fEventLoaded;
  std::vector<Int_t> fHelicity;// this is here up to when we code the Helicity decoding routine
  std::vector<Int_t> fEventNumber;
  Int_t fCurrentPatternNumber;
  Int_t fPatternSize;
  Int_t fQuartetNumber;

  // Blinding strategy
  QwBlinder fBlinder;

  /// This indicates if the subsystem arrays are missing the helicity object.
  /// It is updated once during initialization and once when processing the first event
  Bool_t fHelicityIsMissing;
  /// This is true if any of the helicity objects of this pattern have indicated that
  /// we should ignore the helicity.  It is updated every event and reset by ClearEventData.
  Bool_t fIgnoreHelicity;

  // Yield and asymmetry of a single helicity pattern
  QwSubsystemArrayParity fYield;
  QwSubsystemArrayParity fDifference;
  QwSubsystemArrayParity fAsymmetry;

  // Alternate asymmetry calculations
  Bool_t fEnableAlternateAsym;
  QwSubsystemArrayParity fAsymmetry1;
  QwSubsystemArrayParity fAsymmetry2;

  // Yield and asymmetry of a single helicity pair
  Bool_t fEnablePairs;
  QwSubsystemArrayParity fPairYield;
  QwSubsystemArrayParity fPairDifference;
  QwSubsystemArrayParity fPairAsymmetry;

  // Burst sum/difference of the yield and asymmetry
  Int_t fBurstLength;
  Bool_t fEnableBurstSum;
  Bool_t fPrintBurstSum;

  // Running sum/average of the yield and asymmetry
  Bool_t fEnableRunningSum;
  Bool_t fPrintRunningSum;

  Bool_t fEnableDifference;
  QwSubsystemArrayParity fAlternateDiff;
  QwSubsystemArrayParity fPositiveHelicitySum;
  QwSubsystemArrayParity fNegativeHelicitySum;

  Long_t fLastWindowNumber;
  Long_t fLastPatternNumber;
  Int_t  fLastPhaseNumber;

  size_t  fNextPair;
  Bool_t fPairIsGood;

  Bool_t fPatternIsGood;

  TString run_label;

  // Flag to indicate that the pattern contains data
  Bool_t fIsDataLoaded;
  void SetDataLoaded(Bool_t flag) { fIsDataLoaded = flag; };

  friend class QwDataHandlerArray;
};


#endif<|MERGE_RESOLUTION|>--- conflicted
+++ resolved
@@ -130,14 +130,7 @@
   QwSubsystemArrayParity& GetPairDifference() { return fPairDifference; };
   QwSubsystemArrayParity& GetPairAsymmetry()  { return fPairAsymmetry; };
 
-<<<<<<< HEAD
-  void  AccumulateBurstSum();
-  void  AccumulateRunningBurstSum();
-  void  AccumulateRunningSum(){AccumulateRunningSum(*this);};
   void  AccumulateRunningSum(QwHelicityPattern &entry, Int_t count=0, Int_t ErrorMask=0xFFFFFFF);
-=======
-  void  AccumulateRunningSum(QwHelicityPattern &entry);
->>>>>>> 8637a831
   void  AccumulatePairRunningSum(QwHelicityPattern &entry);
 
   void  CalculateRunningAverage();
@@ -196,7 +189,6 @@
   QwSubsystemArrayParity fYield;
   QwSubsystemArrayParity fDifference;
   QwSubsystemArrayParity fAsymmetry;
-
   // Alternate asymmetry calculations
   Bool_t fEnableAlternateAsym;
   QwSubsystemArrayParity fAsymmetry1;
