
/*!
 * \file   QwPromptSummary.cc
 * \brief  Implementation for prompt summary data management
 * \author jhlee@jlab.org
 * \date   2011-12-16
 */

#include "QwPromptSummary.h"

// System headers
#include <iostream>
#include <fstream>

// ROOT headers
#include "TMath.h"

//
//
//
//  PromptSummaryElement
//
//
//
//

PromptSummaryElement::PromptSummaryElement()
{
  fElementName         = "";

  fYield               = 0.0;
  fYieldError          = 0.0;
  fYieldWidth          = 0.0;
  fYieldUnit           = "";

  fAsymDiff            = 0.0;
  fAsymDiffError       = 0.0;
  fAsymDiffWidth       = 0.0;
  fAsymDiffUnit        = "";

};


PromptSummaryElement::PromptSummaryElement(TString name)
{
  fElementName         = name;

  fYield               = 0.0;
  fYieldError          = 0.0;
  fYieldWidth          = 0.0;
  fYieldUnit           = "";

  fAsymDiff            = 0.0;
  fAsymDiffError       = 0.0;
  fAsymDiffWidth       = 0.0;
  fAsymDiffUnit        = "";

};

PromptSummaryElement::~PromptSummaryElement()
{
};


void
PromptSummaryElement::FillData(
			       Double_t yield,
			       Double_t yield_err,
			       Double_t yield_width,
			       TString  yield_unit,
			       Double_t asym_diff,
			       Double_t asym_diff_err,
			       Double_t asym_diff_width,
			       TString  asym_diff_unit
			       )
{
  fYield                = yield;
  fYieldError           = yield_err;
  fYieldWidth           = yield_width;
  fYieldUnit            = yield_unit;

  fAsymDiff            = asym_diff;
  fAsymDiffError       = asym_diff_err;
  fAsymDiffWidth       = asym_diff_width;
  fAsymDiffUnit        = asym_diff_unit;

  return;
};


TString
PromptSummaryElement::GetTextSummary()
{
  //  return Form("%14s | %12.2lf +/- %8.2lf | %+12.2lf +/- %8.2lf | %+12.2lf +/- %8.2lf\n", fElementName.Data(), fYield, fYieldError, fAsymDiff, fAsymDiffError, fAsymDiffWidth, fAsymDiffWidthError);
  TString test;
  return test;
};

TString
PromptSummaryElement::GetCSVSummary(TString type)
{

TString out = "";

Bool_t dd= fElementName.Contains("_dd");
Bool_t da= fElementName.Contains("_da");


<<<<<<< HEAD
if (type.Contains("yield")&& !(dd||da)){     
   		out = Form("%20s | Mean: %8.3g +/- %8.3g \t Width: %8.3g\n", fElementName.Data(), fYield, fYieldError, fYieldWidth); 
=======
if (type.Contains("yield")&& !(dd||da)){
   		out = Form("%20s | Mean: %8.3f +/- %8.3f \t Width: %8.3f\n", fElementName.Data(), fYield, fYieldError, fYieldWidth);
>>>>>>> 0d4d5e6d
}
if (type.Contains("asy")&& !(dd||da)){
      out = Form("%20s | Mean: %8.3g +/- %8.3g \t Width: %8.3g\n", fElementName.Data(), fAsymDiff, fAsymDiffError, fAsymDiffWidth);
}
if (type.Contains("double")&& (dd||da)) {
<<<<<<< HEAD
     	out = Form("%20s | Mean: %8.3g +/- %8.3g \t Width: %8.3g\n", fElementName.Data(), fAsymDiff, fAsymDiffError, fAsymDiffWidth);
}     
=======
     	out = Form("%20s | Mean: %8.3f +/- %8.3f \t Width: %8.3f\n", fElementName.Data(), fAsymDiff, fAsymDiffError, fAsymDiffWidth);
}
>>>>>>> 0d4d5e6d


return out;

};


void
PromptSummaryElement::Set(TString type, const Double_t a, const Double_t a_err, const Double_t a_width)
{
  Double_t unit= 1;

  Bool_t bcm= fElementName.Contains("bcm");
  Bool_t bpm= fElementName.Contains("bpm");
  Bool_t sam= fElementName.Contains("sam");
  Bool_t md= fElementName.Contains("md");

  if (type.Contains("yield")){
    if (bcm) {
      this->SetYieldUnit("uA");
      unit=Qw::uA;
    }
    else if (bpm) {
      this->SetYieldUnit("mm");
      unit=Qw::mm;
    }
    else if (sam||md) {
      this->SetYieldUnit("mV/uA");
      unit=Qw::mV_uA;
    }
    else {
      this->SetYieldUnit("---");
    }
    this->SetYield(a/unit);
    this->SetYieldError(a_err/unit);
    this->SetYieldWidth(a_width/unit);

  }
  else if(type.Contains("asymmetry")) {
    if (bpm) {
      this->SetDifferenceUnit("um");
      unit=Qw::um;
      this->SetDifference(a/unit);
      this->SetDifferenceError(a_err/unit);
      this->SetDifferenceWidth(a_width/unit);
    }
    else {
      this->SetAsymmetryUnit("ppm");
      unit=Qw::ppm;
      this->SetAsymmetry(a/unit);
      this->SetAsymmetryError(a_err/unit);
      this->SetAsymmetryWidth(a_width/unit);
    }
  }
  else if(type.Contains("difference")) {
  }
  else {
  }
  return;
};

QwPromptSummary::QwPromptSummary()
{
  fRunNumber    = 0;
  fRunletNumber = 0;

  fLocalDebug = kTRUE;

  this->SetupElementList();

};


QwPromptSummary::QwPromptSummary(Int_t run_number, Int_t runlet_number)
{
  fRunNumber    = run_number;
  fRunletNumber = runlet_number;

  fLocalDebug = kFALSE;

  this->SetupElementList();

};


QwPromptSummary::QwPromptSummary(Int_t run_number, Int_t runlet_number, const std::string& parameter_file)
{
  fRunNumber    = run_number;
  fRunletNumber = runlet_number;

  fLocalDebug = kFALSE;

  this->LoadElementsFromParameterFile(parameter_file);

};


QwPromptSummary::~QwPromptSummary()
{

  for (auto i=fElementList.begin() ; i!=fElementList.end();i++){
    delete i->second;
  }
  fElementList.clear();

};



void
QwPromptSummary::SetupElementList()
{
  // Try to load from default parameter file first
  std::string default_param_file = "prompt_summary.map";

  try {
    QwParameterFile paramfile(default_param_file);
    LoadElementsFromParameterFile(paramfile);
    if (fElementList.size() > 0) {
      QwMessage << "QwPromptSummary: Loaded " << fElementList.size() << " elements from " << default_param_file << QwLog::endl;
      return; // Successfully loaded from file
    }
  } catch (const std::exception& e) {
    if (fLocalDebug) {
      QwMessage << "QwPromptSummary: Could not load from " << default_param_file
                << ", using default elements: " << e.what() << QwLog::endl;
    }
  }
};


void
QwPromptSummary::LoadElementsFromParameterFile(const std::string& parameter_file)
{
  try {
    QwParameterFile paramfile(parameter_file);
    LoadElementsFromParameterFile(paramfile);
  } catch (const std::exception& e) {
    QwError << "QwPromptSummary::LoadElementsFromParameterFile: Unable to open parameter file: "
            << parameter_file << " - " << e.what() << QwLog::endl;
    QwMessage << "Falling back to default (empty) element list." << QwLog::endl;
  }
};


void
QwPromptSummary::LoadElementsFromParameterFile(QwParameterFile& parameterfile)
{
  QwMessage << "QwPromptSummary::LoadElementsFromParameterFile: Loading prompt summary elements" << QwLog::endl;

  // Read preamble
  std::unique_ptr<QwParameterFile> preamble = parameterfile.ReadSectionPreamble();
  if (preamble) {
    QwVerbose << "PromptSummary preamble:" << QwLog::endl;
    QwVerbose << *preamble << QwLog::endl;
  }

  // Read sections
  std::unique_ptr<QwParameterFile> section;
  std::string section_name;
  while ((section = parameterfile.ReadNextSection(section_name))) {
    QwVerbose << "Processing section: " << section_name << QwLog::endl;

    // Check if this is a prompt summary elements section
    if (section_name == "prompt_summary_elements" || section_name == "elements") {
      // Process individual elements in this section
      while (section->ReadNextLine()) {
        section->TrimWhitespace();
        section->TrimComment();
        if (section->LineIsEmpty()) continue;

        std::string line = section->GetLine();

        // Parse element definitions
        // Format 1: Simple element name
        // Format 2: element_name = type (where type could be single, difference, etc.)

        std::string element_name, element_type;
        if (section->HasVariablePair("=", element_name, element_type)) {
          // Format: element_name = type
          // Trim whitespace manually since TrimWhitespace is protected
          element_name.erase(0, element_name.find_first_not_of(" \t\r\n"));
          element_name.erase(element_name.find_last_not_of(" \t\r\n") + 1);
          element_type.erase(0, element_type.find_first_not_of(" \t\r\n"));
          element_type.erase(element_type.find_last_not_of(" \t\r\n") + 1);

          if (fLocalDebug) {
            QwMessage << "Adding element: " << element_name << " (type: " << element_type << ")" << QwLog::endl;
          }
        } else {
          // Format: simple element name
          element_name = line;
          element_type = "single"; // default type

          if (fLocalDebug) {
            QwMessage << "Adding element: " << element_name << " (default type)" << QwLog::endl;
          }
        }

        // Create and add the element
        if (!element_name.empty()) {
          this->AddElement(new PromptSummaryElement(TString(element_name.c_str())));
        }
      }
    }
  }

  QwMessage << "QwPromptSummary: Loaded " << fElementList.size() << " elements from parameter file" << QwLog::endl;
};


void
QwPromptSummary::AddElement(PromptSummaryElement *in)
{
  TString name = in->GetElementName(); name.ToLower();
  fElementList[name] = in;
  if(fLocalDebug) {
    printf("AddElement %s at pos %lu\n", in->GetElementName().Data(), fElementList.size()-1);
  }
  if (fElementList.size() == 1) {
    QwMessage << "First element: " << in->GetElementName() << " will be reference" << QwLog::endl;
    fReferenceElement = in;
  }
};


PromptSummaryElement *
QwPromptSummary::GetElementByName(TString name)
{
  name.ToLower();
  if (fElementList.find(name) != fElementList.end()) {
    PromptSummaryElement* an_element = fElementList[name];
    if(fLocalDebug) {
      std::cout << "System " << an_element->GetElementName()
                << " QwPromptSummary::GetElementByName address at " << an_element << std::endl;
    }
    return an_element;
  } else {
      QwDebug << "System " << name
              << " QwPromptSummary::GetElementByName not found" << std::endl;
  }
  return NULL;
};


TString
QwPromptSummary::PrintTextSummaryHeader()
{
  TString out = "";
  //  TString filename = "";

  //  filename = Form("summary_%d_%d.txt", fRunNumber, fRunletNumber);

  out = "======= BEGIN ======= \n";
  out += Form("        RUN = %5d RUNLET %2d \n\n\n\n\n\n", fRunNumber, fRunletNumber);
  return out;
};



TString
QwPromptSummary::PrintTextSummaryTailer()
{
  TString out = "";

  out =  "==================================================\n";
  return out;
};


TString
QwPromptSummary::PrintCSVHeader(Int_t nEvents, TString start_time, TString end_time)
{
  TString out = "";

  Double_t goodEvents = 0.0;
  TString referenceElementName = "N/A";

  // Use the first element in the list to determine good events
  if (fReferenceElement) {
    goodEvents = fReferenceElement->GetNumGoodEvents() * fPatternSize;
    referenceElementName = fReferenceElement->GetElementName();
  } else {
    QwError << "Warning: No reference element found in QwPromptSummary. Setting goodEvents=0." << QwLog::endl;
  }

  out += Form("Run: %d \n",fRunNumber);
  out += "Start Time: "+start_time+"\nEnd Time: "+end_time+"\n";
  out += Form("Number of events processed: %i\n",nEvents);
  out += Form("Number of events in good multiplicity patterns: %3.0f\n", goodEvents);
  out += Form("Percentage of good events: %3.1f %%\n", goodEvents/nEvents*100);
  out += Form("Good events reference: %s (first element from parameter file)\n", referenceElementName.Data());
  out += "=========================================================================\n";
  out += "Yield Units: bcm(uA), cavq(uA), bpm(mm), sam(mV/uA)\n";
  out += "Asymmetry/Difference Units: bcm(ppm), cavq(ppm), bpm(um), sam(ppm)\n";

  out += "=========================================================================\n";



  return out;
};



void
QwPromptSummary::FillDataInElement(TString  name,
				   Double_t yield,
				   Double_t yield_err,
				   Double_t yield_width,
				   TString  yield_unit,
				   Double_t asym_diff,
				   Double_t asym_diff_err,
				   Double_t asym_diff_width,
				   TString  asym_diff_unit
				   )
{

  PromptSummaryElement* an_element = NULL;
  an_element = this->GetElementByName(name);
  if(an_element) {
    an_element->FillData(yield, yield_err, yield_width, yield_unit, asym_diff, asym_diff_err, asym_diff_width, asym_diff_unit);
  }
  else {
    if(fLocalDebug) {
      std::cout
	<< "QwPromptSummary::FillDataInElement : No Element with the name "
	<< name
	<<  std::endl;
    }
  }
  return;
};


void
QwPromptSummary::FillYieldToElement(TString name,
				    Double_t yield,
				    Double_t yield_error,
				    Double_t yield_width,
				    TString yield_unit
				    )
{
  PromptSummaryElement* an_element = NULL;
  an_element = this->GetElementByName(name);
  if(an_element) {
    an_element->SetYield(yield);
    an_element->SetYieldError(yield_error);
    an_element->SetYieldWidth(yield_width);
  }
  else {
    if(fLocalDebug) {
      std::cout
	<< "QwPromptSummary::FillYieldToElement : No Element with the name "
	<< name
	<<  std::endl;
    }
  }
  return;
};

void
QwPromptSummary::FillAsymDiffToElement(TString name,
				       Double_t asym_diff,
				       Double_t asym_diff_err,
				       Double_t asym_diff_width,
				       TString asym_diff_unit
				       )
{
  PromptSummaryElement* an_element = NULL;
  an_element = this->GetElementByName(name);
  if(an_element) {
    an_element->SetAsymmetry(asym_diff);
    an_element->SetAsymmetryError(asym_diff_err);
    an_element->SetAsymmetryWidth(asym_diff_width);
  }
  else {
    if(fLocalDebug) {
      std::cout
	<< "QwPromptSummary::FillYieldToElement : No Element with the name "
	<< name
	<<  std::endl;
    }
  }

  return;
};

void
QwPromptSummary::FillDoubleDifference(TString type, TString name1, TString name2)
{
  PromptSummaryElement* an_element = NULL;


  PromptSummaryElement* one_element = NULL;
  PromptSummaryElement* two_element = NULL;

  one_element = this->GetElementByName(name1);
  two_element = this->GetElementByName(name2);

  if(one_element && two_element ) {

    an_element = this->GetElementByName(name1+"-"+name2);

    if(an_element) {


      Double_t diff       = 0.0;
      Double_t error_diff = 0.0;
      Double_t width_diff = 0.0;

      Double_t a = 0.0;
      Double_t b = 0.0;
      Double_t a_err = 0.0;
      Double_t b_err = 0.0;
      Double_t a_wit = 0.0;
      Double_t b_wit = 0.0;


      if(type.Contains("yield")) {
	a     = one_element -> GetYield();
	b     = two_element -> GetYield();
	a_err = one_element -> GetYieldError();
	b_err = two_element -> GetYieldError();
	a_wit = one_element -> GetYieldWidth();
	b_wit = two_element -> GetYieldWidth();

	diff       = a - b;
	error_diff = TMath::Sqrt(a_err*a_err + b_err*b_err);
	width_diff = a_wit - b_wit;

	an_element -> SetYield(diff);
	an_element -> SetYieldError(error_diff);
	an_element -> SetYieldWidth(width_diff);

      } else {
	a     = one_element -> GetAsymmetry();
	b     = two_element -> GetAsymmetry();
	a_err = one_element -> GetAsymmetryError();
	b_err = two_element -> GetAsymmetryError();
	a_wit = one_element -> GetAsymmetryWidth();
	b_wit = two_element -> GetAsymmetryWidth();

	diff       = a - b;
	error_diff = TMath::Sqrt(a_err*a_err + b_err*b_err);
	width_diff = a_wit - b_wit;

	an_element -> SetAsymmetry(diff);
	an_element -> SetAsymmetryError(error_diff);
	an_element -> SetAsymmetryWidth(width_diff);


      }

    }
    else {
      if(fLocalDebug) {
	std::cout
	  << "QwPromptSummary::FillYieldToElement : No Element with the name "
	  << name1 + "-" + name2
	  <<  std::endl;
      }
  }

  }
  else {
    if(fLocalDebug) {
      std::cout
	<< "QwPromptSummary::FillDoubleDifference: No Elements with the name "
	<< name1 << " and " << name2
	<<  std::endl;
    }
  }
}

void
QwPromptSummary::PrintCSV(Int_t nEvents, TString start_time, TString end_time)
{
  printf("-----------------------\n");
  TString filename = gQwOptions.GetValue<std::string>("rootfiles");
  filename+=Form("/summary_%d.txt", fRunNumber);
  TString header= this->PrintCSVHeader(nEvents, start_time, end_time);
  std::ofstream output;
  output.open(filename.Data());
  output<< header.Data();

  TString secheader= "=========================================================================\n";
  secheader+=Form("%40s \n","Yields");
  secheader+="=========================================================================\n" ;
  output << secheader.Data() ;

  for (auto i=fElementList.begin(); i!=fElementList.end(); i++  )
    {
      output << i->second->GetCSVSummary("yield") ;
    }


  secheader= "=========================================================================\n";
  secheader+=Form("%50s\n","Asymmetries/Differences");
  secheader+="=========================================================================\n";
  output << secheader.Data();

  for ( auto j=fElementList.begin(); j!=fElementList.end(); j++ )
    {
      output << j->second->GetCSVSummary("asymmetry");
    }



  secheader= "=========================================================================\n";
  secheader+=Form("%55s\n", "Combined Differences/Averages");
  secheader+="=========================================================================\n";
  output << secheader.Data();

  for ( auto j=fElementList.begin(); j!=fElementList.end(); j++ )
    {
      output << j->second->GetCSVSummary("double");
    }

  output<< "=========================================================================\n";
  output<< Form("%45s\n"," End of Summary");
  output<< "=========================================================================\n";
  output.close();

  return;
};

void
QwPromptSummary::PrintTextSummary()
{
  return;
};<|MERGE_RESOLUTION|>--- conflicted
+++ resolved
@@ -106,25 +106,15 @@
 Bool_t da= fElementName.Contains("_da");
 
 
-<<<<<<< HEAD
 if (type.Contains("yield")&& !(dd||da)){     
    		out = Form("%20s | Mean: %8.3g +/- %8.3g \t Width: %8.3g\n", fElementName.Data(), fYield, fYieldError, fYieldWidth); 
-=======
-if (type.Contains("yield")&& !(dd||da)){
-   		out = Form("%20s | Mean: %8.3f +/- %8.3f \t Width: %8.3f\n", fElementName.Data(), fYield, fYieldError, fYieldWidth);
->>>>>>> 0d4d5e6d
 }
 if (type.Contains("asy")&& !(dd||da)){
       out = Form("%20s | Mean: %8.3g +/- %8.3g \t Width: %8.3g\n", fElementName.Data(), fAsymDiff, fAsymDiffError, fAsymDiffWidth);
 }
 if (type.Contains("double")&& (dd||da)) {
-<<<<<<< HEAD
      	out = Form("%20s | Mean: %8.3g +/- %8.3g \t Width: %8.3g\n", fElementName.Data(), fAsymDiff, fAsymDiffError, fAsymDiffWidth);
 }     
-=======
-     	out = Form("%20s | Mean: %8.3f +/- %8.3f \t Width: %8.3f\n", fElementName.Data(), fAsymDiff, fAsymDiffError, fAsymDiffWidth);
-}
->>>>>>> 0d4d5e6d
 
 
 return out;
