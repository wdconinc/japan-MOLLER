--- conflicted
+++ resolved
@@ -186,25 +186,14 @@
     detectors.ShareHistograms(ringoutput);
 
     //  Construct tree branches
-<<<<<<< HEAD
-    treerootfile->ConstructTreeBranches("Mps_Tree", "MPS event data tree", ringoutput);
-    treerootfile->ConstructTreeBranches("Hel_Tree", "Helicity event data tree", helicitypattern);
-    treerootfile->ConstructTreeBranches("Hel_Tree_Combiner", "Helicity event data tree (combiner)", helicitypattern.return_combiner());
-    treerootfile->ConstructTreeBranches("Hel_Tree_LRB", "Helicity event data tree (LRB combined)", helicitypattern.return_LRBCorrector());
-    treerootfile->ConstructTreeBranches("Slow_Tree", "EPICS and slow control tree", epicsevent);
-    burstrootfile->ConstructTreeBranches("Burst_Tree", "Burst level data tree", helicitypattern.GetBurstYield(),"yield_");
-    burstrootfile->ConstructTreeBranches("Burst_Tree", "Burst level data tree", helicitypattern.GetBurstAsymmetry(),"asym_");
-    burstrootfile->ConstructTreeBranches("Burst_Tree", "Burst level data tree", helicitypattern.GetBurstDifference(),"diff_");
-=======
     treerootfile->ConstructTreeBranches("evt", "MPS event data tree", ringoutput);
     treerootfile->ConstructTreeBranches("mul", "Helicity event data tree", helicitypattern);
-    treerootfile->ConstructTreeBranches("mulc", "Helicity event data tree (corrected)", helicitypattern.return_regression());
-    treerootfile->ConstructTreeBranches("mulc_lrb", "Helicity event data tree (corrected by LinRegBlue)", helicitypattern.return_regress_from_LRB());
+    treerootfile->ConstructTreeBranches("mulc", "Helicity event data tree (corrected)", helicitypattern.return_combiner());
+    treerootfile->ConstructTreeBranches("mulc_lrb", "Helicity event data tree (corrected by LinRegBlue)", helicitypattern.return_LRBCorrector());
     treerootfile->ConstructTreeBranches("slow", "EPICS and slow control tree", epicsevent);
     burstrootfile->ConstructTreeBranches("burst", "Burst level data tree", helicitypattern.GetBurstYield(),"yield_");
     burstrootfile->ConstructTreeBranches("burst", "Burst level data tree", helicitypattern.GetBurstAsymmetry(),"asym_");
     burstrootfile->ConstructTreeBranches("burst", "Burst level data tree", helicitypattern.GetBurstDifference(),"diff_");
->>>>>>> 3db38dc7
 
     // Summarize the ROOT file structure
     //treerootfile->PrintTrees();
@@ -337,20 +326,11 @@
               // Process data handlers
               helicitypattern.ProcessDataHandlerEntry();
 
-<<<<<<< HEAD
               // Fill regressed tree branches
-              
 	      treerootfile->FillTreeBranches(helicitypattern.return_combiner());
-	      treerootfile->FillTree("Hel_Tree_Combiner");
+	      treerootfile->FillTree("mulc");
               treerootfile->FillTreeBranches(helicitypattern.return_LRBCorrector());
-	      treerootfile->FillTree("Hel_Tree_LRB");
-=======
-              // Fill corrected tree branches
-	      treerootfile->FillTreeBranches(helicitypattern.return_regression());
-	      treerootfile->FillTree("mulc");
-	      treerootfile->FillTreeBranches(helicitypattern.return_regress_from_LRB());
 	      treerootfile->FillTree("mulc_lrb");
->>>>>>> 3db38dc7
 
               // Clear the data
               helicitypattern.ClearEventData();
